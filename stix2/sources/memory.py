--- conflicted
+++ resolved
@@ -6,22 +6,13 @@
     MemorySink
     MemorySource
 
-<<<<<<< HEAD
-TODO: Run through tests again, lot of changes.
+TODO:
+    Run through tests again, lot of changes.
 
 TODO:
     Use deduplicate() calls only when memory corpus is dirty (been added to)
     can save a lot of time for successive queries
 
-=======
-TODO:
-    Run through tests again, lot of changes.
-
-TODO:
-    Use deduplicate() calls only when memory corpus is dirty (been added to)
-    can save a lot of time for successive queries
-
->>>>>>> 9e21a69c
 Note:
     Not worrying about STIX versioning. The in memory STIX data at anytime
     will only hold one version of a STIX object. As such, when save() is called,
@@ -100,13 +91,8 @@
         sink (MemorySink): MemorySink
 
     """
+
     def __init__(self, stix_data=None):
-        """
-        Note:
-            It doesn't make sense to create a MemoryStore by passing
-            in existing MemorySource and MemorySink because there could
-            be data concurrency issues. Just as easy to create new MemoryStore.
-        """
         super(MemoryStore, self).__init__()
         self._data = {}
 
@@ -242,9 +228,8 @@
     def all_versions(self, stix_id, _composite_filters=None):
         """retrieve STIX objects from in-memory dict via STIX ID, all versions of it
 
-        Note:
-            Since Memory sources/sinks don't handle multiple versions of a
-            STIX object, this operation is unnecessary. Translate call to get().
+        Note: Since Memory sources/sinks don't handle multiple versions of a
+        STIX object, this operation is unnecessary. Translate call to get().
 
         Args:
             stix_id (str): The STIX ID of the STIX 2 object to retrieve.
