--- conflicted
+++ resolved
@@ -161,11 +161,7 @@
             ref = kwargs[prop_name]
             if ref not in self._STIXBase__valid_refs:
                 raise InvalidObjRefError(self.__class__, prop_name, "'%s' is not a valid object in local scope" % ref)
-<<<<<<< HEAD
         elif prop_name.endswith('_refs') and prop_name in kwargs:
-=======
-        if prop_name.endswith('_refs') and prop_name in kwargs:
->>>>>>> 28d9304e
             for ref in kwargs[prop_name]:
                 if ref not in self._STIXBase__valid_refs:
                     raise InvalidObjRefError(self.__class__, prop_name, "'%s' is not a valid object in local scope" % ref)
