import pytest

import stix2

from .constants import FAKE_TIME


def test_identity_custom_property():
    with pytest.raises(ValueError) as excinfo:
        stix2.Identity(
            id="identity--311b2d2d-f010-5473-83ec-1edf84858f4c",
            created="2015-12-21T19:59:11Z",
            modified="2015-12-21T19:59:11Z",
            name="John Smith",
            identity_class="individual",
            custom_properties="foobar",
        )
    assert str(excinfo.value) == "'custom_properties' must be a dictionary"

    identity = stix2.Identity(
        id="identity--311b2d2d-f010-5473-83ec-1edf84858f4c",
        created="2015-12-21T19:59:11Z",
        modified="2015-12-21T19:59:11Z",
        name="John Smith",
        identity_class="individual",
        custom_properties={
            "foo": "bar",
        },
    )

    assert identity.foo == "bar"


def test_identity_custom_property_invalid():
    with pytest.raises(stix2.exceptions.ExtraPropertiesError) as excinfo:
        stix2.Identity(
            id="identity--311b2d2d-f010-5473-83ec-1edf84858f4c",
            created="2015-12-21T19:59:11Z",
            modified="2015-12-21T19:59:11Z",
            name="John Smith",
            identity_class="individual",
            x_foo="bar",
        )
    assert excinfo.value.cls == stix2.Identity
    assert excinfo.value.properties == ['x_foo']
    assert "Unexpected properties for" in str(excinfo.value)


def test_identity_custom_property_allowed():
    identity = stix2.Identity(
        id="identity--311b2d2d-f010-5473-83ec-1edf84858f4c",
        created="2015-12-21T19:59:11Z",
        modified="2015-12-21T19:59:11Z",
        name="John Smith",
        identity_class="individual",
        x_foo="bar",
        allow_custom=True,
    )
    assert identity.x_foo == "bar"


@pytest.mark.parametrize("data", [
    """{
        "type": "identity",
        "id": "identity--311b2d2d-f010-5473-83ec-1edf84858f4c",
        "created": "2015-12-21T19:59:11Z",
        "modified": "2015-12-21T19:59:11Z",
        "name": "John Smith",
        "identity_class": "individual",
        "foo": "bar"
    }""",
])
def test_parse_identity_custom_property(data):
    with pytest.raises(stix2.exceptions.ExtraPropertiesError) as excinfo:
        identity = stix2.parse(data)
    assert excinfo.value.cls == stix2.Identity
    assert excinfo.value.properties == ['foo']
    assert "Unexpected properties for" in str(excinfo.value)

    identity = stix2.parse(data, allow_custom=True)
    assert identity.foo == "bar"


@stix2.sdo.CustomObject('x-new-type', [
    ('property1', stix2.properties.StringProperty(required=True)),
    ('property2', stix2.properties.IntegerProperty()),
])
class NewType(object):
    def __init__(self, property2=None, **kwargs):
        if property2 and property2 < 10:
            raise ValueError("'property2' is too small.")


def test_custom_object_type():
    nt = NewType(property1='something')
    assert nt.property1 == 'something'

    with pytest.raises(stix2.exceptions.MissingPropertiesError) as excinfo:
        NewType(property2=42)
    assert "No values for required properties" in str(excinfo.value)

    with pytest.raises(ValueError) as excinfo:
        NewType(property1='something', property2=4)
    assert "'property2' is too small." in str(excinfo.value)


def test_custom_object_no_init():
    @stix2.sdo.CustomObject('x-new-obj', [
        ('property1', stix2.properties.StringProperty(required=True)),
    ])
    class NewObj():
        pass

    no = NewObj(property1='something')
    assert no.property1 == 'something'

    @stix2.sdo.CustomObject('x-new-obj2', [
        ('property1', stix2.properties.StringProperty(required=True)),
    ])
    class NewObj2(object):
        pass

    no2 = NewObj2(property1='something')
    assert no2.property1 == 'something'


def test_parse_custom_object_type():
    nt_string = """{
        "type": "x-new-type",
        "created": "2015-12-21T19:59:11Z",
        "property1": "something"
    }"""

    nt = stix2.parse(nt_string)
    assert nt.property1 == 'something'


def test_parse_unregistered_custom_object_type():
    nt_string = """{
        "type": "x-foobar-observable",
        "created": "2015-12-21T19:59:11Z",
        "property1": "something"
    }"""

    with pytest.raises(stix2.exceptions.ParseError) as excinfo:
        stix2.parse(nt_string)
    assert "Can't parse unknown object type" in str(excinfo.value)
    assert "use the CustomObject decorator." in str(excinfo.value)


@stix2.observables.CustomObservable('x-new-observable', [
    ('property1', stix2.properties.StringProperty(required=True)),
    ('property2', stix2.properties.IntegerProperty()),
    ('x_property3', stix2.properties.BooleanProperty()),
])
class NewObservable():
    def __init__(self, property2=None, **kwargs):
        if property2 and property2 < 10:
            raise ValueError("'property2' is too small.")


def test_custom_observable_object():
    no = NewObservable(property1='something')
    assert no.property1 == 'something'

    with pytest.raises(stix2.exceptions.MissingPropertiesError) as excinfo:
        NewObservable(property2=42)
    assert excinfo.value.properties == ['property1']
    assert "No values for required properties" in str(excinfo.value)

    with pytest.raises(ValueError) as excinfo:
        NewObservable(property1='something', property2=4)
    assert "'property2' is too small." in str(excinfo.value)


def test_custom_observable_object_no_init():
    @stix2.observables.CustomObservable('x-new-observable', [
        ('property1', stix2.properties.StringProperty()),
    ])
    class NewObs():
        pass

    no = NewObs(property1='something')
    assert no.property1 == 'something'

    @stix2.observables.CustomObservable('x-new-obs2', [
        ('property1', stix2.properties.StringProperty()),
    ])
    class NewObs2(object):
        pass

    no2 = NewObs2(property1='something')
    assert no2.property1 == 'something'


def test_custom_observable_object_invalid_ref_property():
    with pytest.raises(ValueError) as excinfo:
        @stix2.observables.CustomObservable('x-new-obs', [
            ('property_ref', stix2.properties.StringProperty()),
        ])
        class NewObs():
            pass
    assert "is named like an object reference property but is not an ObjectReferenceProperty" in str(excinfo.value)


def test_custom_observable_object_invalid_refs_property():
    with pytest.raises(ValueError) as excinfo:
        @stix2.observables.CustomObservable('x-new-obs', [
            ('property_refs', stix2.properties.StringProperty()),
        ])
        class NewObs():
            pass
    assert "is named like an object reference list property but is not a ListProperty containing ObjectReferenceProperty" in str(excinfo.value)


def test_custom_observable_object_invalid_refs_list_property():
    with pytest.raises(ValueError) as excinfo:
        @stix2.observables.CustomObservable('x-new-obs', [
            ('property_refs', stix2.properties.ListProperty(stix2.properties.StringProperty)),
        ])
        class NewObs():
            pass
    assert "is named like an object reference list property but is not a ListProperty containing ObjectReferenceProperty" in str(excinfo.value)


def test_custom_observable_object_invalid_valid_refs():
    @stix2.observables.CustomObservable('x-new-obs', [
        ('property1', stix2.properties.StringProperty(required=True)),
        ('property_ref', stix2.properties.ObjectReferenceProperty(valid_types='email-addr')),
    ])
    class NewObs():
        pass

    with pytest.raises(Exception) as excinfo:
        NewObs(_valid_refs=['1'],
               property1='something',
               property_ref='1')
    assert "must be created with _valid_refs as a dict, not a list" in str(excinfo.value)


def test_custom_no_properties_raises_exception():
    with pytest.raises(ValueError):

        @stix2.sdo.CustomObject('x-new-object-type')
        class NewObject1(object):
            pass


def test_custom_wrong_properties_arg_raises_exception():
    with pytest.raises(ValueError):

        @stix2.observables.CustomObservable('x-new-object-type', (("prop", stix2.properties.BooleanProperty())))
        class NewObject2(object):
            pass


def test_parse_custom_observable_object():
    nt_string = """{
        "type": "x-new-observable",
        "property1": "something"
    }"""

    nt = stix2.parse_observable(nt_string, [])
    assert nt.property1 == 'something'


def test_parse_unregistered_custom_observable_object():
    nt_string = """{
        "type": "x-foobar-observable",
        "property1": "something"
    }"""

    with pytest.raises(stix2.exceptions.ParseError) as excinfo:
        stix2.parse_observable(nt_string)
    assert "Can't parse unknown observable type" in str(excinfo.value)


def test_parse_invalid_custom_observable_object():
    nt_string = """{
        "property1": "something"
    }"""

    with pytest.raises(stix2.exceptions.ParseError) as excinfo:
        stix2.parse_observable(nt_string)
    assert "Can't parse observable with no 'type' property" in str(excinfo.value)


def test_observable_custom_property():
    with pytest.raises(ValueError) as excinfo:
        NewObservable(
            property1='something',
            custom_properties="foobar",
        )
    assert "'custom_properties' must be a dictionary" in str(excinfo.value)

    no = NewObservable(
        property1='something',
        custom_properties={
            "foo": "bar",
        },
    )
    assert no.foo == "bar"


def test_observable_custom_property_invalid():
    with pytest.raises(stix2.exceptions.ExtraPropertiesError) as excinfo:
        NewObservable(
            property1='something',
            x_foo="bar",
        )
    assert excinfo.value.properties == ['x_foo']
    assert "Unexpected properties for" in str(excinfo.value)


def test_observable_custom_property_allowed():
    no = NewObservable(
        property1='something',
        x_foo="bar",
        allow_custom=True,
    )
    assert no.x_foo == "bar"


def test_observed_data_with_custom_observable_object():
    no = NewObservable(property1='something')
    ob_data = stix2.ObservedData(
        first_observed=FAKE_TIME,
        last_observed=FAKE_TIME,
        number_observed=1,
        objects={'0': no},
        allow_custom=True,
    )
    assert ob_data.objects['0'].property1 == 'something'


@stix2.observables.CustomExtension(stix2.DomainName, 'x-new-ext', {
    'property1': stix2.properties.StringProperty(required=True),
    'property2': stix2.properties.IntegerProperty(),
})
class NewExtension():
    def __init__(self, property2=None, **kwargs):
        if property2 and property2 < 10:
            raise ValueError("'property2' is too small.")


def test_custom_extension():
    ext = NewExtension(property1='something')
    assert ext.property1 == 'something'

    with pytest.raises(stix2.exceptions.MissingPropertiesError) as excinfo:
        NewExtension(property2=42)
    assert excinfo.value.properties == ['property1']
    assert str(excinfo.value) == "No values for required properties for _Custom: (property1)."

    with pytest.raises(ValueError) as excinfo:
        NewExtension(property1='something', property2=4)
    assert str(excinfo.value) == "'property2' is too small."


def test_custom_extension_wrong_observable_type():
    ext = NewExtension(property1='something')
    with pytest.raises(ValueError) as excinfo:
        stix2.File(name="abc.txt",
                   extensions={
                       "ntfs-ext": ext,
                   })

    assert 'Cannot determine extension type' in excinfo.value.reason


def test_custom_extension_invalid_observable():
    # These extensions are being applied to improperly-created Observables.
    # The Observable classes should have been created with the CustomObservable decorator.
    class Foo(object):
        pass
    with pytest.raises(ValueError) as excinfo:
        @stix2.observables.CustomExtension(Foo, 'x-new-ext', {
            'property1': stix2.properties.StringProperty(required=True),
        })
        class FooExtension():
            pass  # pragma: no cover
    assert str(excinfo.value) == "'observable' must be a valid Observable class!"

    class Bar(stix2.observables._Observable):
        pass
    with pytest.raises(ValueError) as excinfo:
        @stix2.observables.CustomExtension(Bar, 'x-new-ext', {
            'property1': stix2.properties.StringProperty(required=True),
        })
        class BarExtension():
            pass
    assert "Unknown observable type" in str(excinfo.value)
    assert "Custom observables must be created with the @CustomObservable decorator." in str(excinfo.value)

    class Baz(stix2.observables._Observable):
        _type = 'Baz'
    with pytest.raises(ValueError) as excinfo:
        @stix2.observables.CustomExtension(Baz, 'x-new-ext', {
            'property1': stix2.properties.StringProperty(required=True),
        })
        class BazExtension():
            pass
    assert "Unknown observable type" in str(excinfo.value)
    assert "Custom observables must be created with the @CustomObservable decorator." in str(excinfo.value)


<<<<<<< HEAD
def test_custom_extension_no_properties():
    with pytest.raises(ValueError) as excinfo:
        @stix2.observables.CustomExtension(stix2.DomainName, 'x-new-ext2', None)
        class BarExtension():
            pass
    assert "'properties' must be a dict!" in str(excinfo.value)


def test_custom_extension_empty_properties():
    with pytest.raises(ValueError) as excinfo:
        @stix2.observables.CustomExtension(stix2.DomainName, 'x-new-ext2', {})
        class BarExtension():
            pass
    assert "'properties' must be a dict!" in str(excinfo.value)
=======
def test_custom_extension_no_init():
    @stix2.observables.CustomExtension(stix2.DomainName, 'x-new-extension', {
        'property1': stix2.properties.StringProperty(required=True),
    })
    class NewExt():
        pass

    ne = NewExt(property1="foobar")
    assert ne.property1 == "foobar"

    @stix2.observables.CustomExtension(stix2.DomainName, 'x-new-ext2', {
        'property1': stix2.properties.StringProperty(required=True),
    })
    class NewExt2(object):
        pass

    ne2 = NewExt2(property1="foobar")
    assert ne2.property1 == "foobar"
>>>>>>> d0f3fb0b


def test_parse_observable_with_custom_extension():
    input_str = """{
        "type": "domain-name",
        "value": "example.com",
        "extensions": {
            "x-new-ext": {
                "property1": "foo",
                "property2": 12
            }
        }
    }"""

    parsed = stix2.parse_observable(input_str)
    assert parsed.extensions['x-new-ext'].property2 == 12


def test_parse_observable_with_unregistered_custom_extension():
    input_str = """{
        "type": "domain-name",
        "value": "example.com",
        "extensions": {
            "x-foobar-ext": {
                "property1": "foo",
                "property2": 12
            }
        }
    }"""

    with pytest.raises(ValueError) as excinfo:
        stix2.parse_observable(input_str)
    assert "Can't parse Unknown extension type" in str(excinfo.value)<|MERGE_RESOLUTION|>--- conflicted
+++ resolved
@@ -404,7 +404,6 @@
     assert "Custom observables must be created with the @CustomObservable decorator." in str(excinfo.value)
 
 
-<<<<<<< HEAD
 def test_custom_extension_no_properties():
     with pytest.raises(ValueError) as excinfo:
         @stix2.observables.CustomExtension(stix2.DomainName, 'x-new-ext2', None)
@@ -419,7 +418,8 @@
         class BarExtension():
             pass
     assert "'properties' must be a dict!" in str(excinfo.value)
-=======
+
+
 def test_custom_extension_no_init():
     @stix2.observables.CustomExtension(stix2.DomainName, 'x-new-extension', {
         'property1': stix2.properties.StringProperty(required=True),
@@ -438,7 +438,6 @@
 
     ne2 = NewExt2(property1="foobar")
     assert ne2.property1 == "foobar"
->>>>>>> d0f3fb0b
 
 
 def test_parse_observable_with_custom_extension():
