import datetime as dt
import re

import pytest
import pytz

import stix2

from .constants import OBSERVED_DATA_ID

OBJECTS_REGEX = re.compile('\"objects\": {(?:.*?)(?:(?:[^{]*?)|(?:{[^{]*?}))*}', re.DOTALL)


EXPECTED = """{
    "type": "observed-data",
    "id": "observed-data--b67d30ff-02ac-498a-92f9-32f845f448cf",
    "created_by_ref": "identity--f431f809-377b-45e0-aa1c-6a4751cae5ff",
    "created": "2016-04-06T19:58:16.000Z",
    "modified": "2016-04-06T19:58:16.000Z",
    "first_observed": "2015-12-21T19:00:00Z",
    "last_observed": "2015-12-21T19:00:00Z",
    "number_observed": 50,
    "objects": {
        "0": {
            "type": "file",
            "name": "foo.exe"
        }
    }
}"""


def test_observed_data_example():
    observed_data = stix2.ObservedData(
        id="observed-data--b67d30ff-02ac-498a-92f9-32f845f448cf",
        created_by_ref="identity--f431f809-377b-45e0-aa1c-6a4751cae5ff",
        created="2016-04-06T19:58:16.000Z",
        modified="2016-04-06T19:58:16.000Z",
        first_observed="2015-12-21T19:00:00Z",
        last_observed="2015-12-21T19:00:00Z",
        number_observed=50,
        objects={
            "0": {
                "name": "foo.exe",
                "type": "file"
            },
        },
    )

    assert str(observed_data) == EXPECTED


EXPECTED_WITH_REF = """{
    "type": "observed-data",
    "id": "observed-data--b67d30ff-02ac-498a-92f9-32f845f448cf",
    "created_by_ref": "identity--f431f809-377b-45e0-aa1c-6a4751cae5ff",
    "created": "2016-04-06T19:58:16.000Z",
    "modified": "2016-04-06T19:58:16.000Z",
    "first_observed": "2015-12-21T19:00:00Z",
    "last_observed": "2015-12-21T19:00:00Z",
    "number_observed": 50,
    "objects": {
        "0": {
            "type": "file",
            "name": "foo.exe"
        },
        "1": {
            "type": "directory",
            "path": "/usr/home",
            "contains_refs": [
                "0"
            ]
        }
    }
}"""


def test_observed_data_example_with_refs():
    observed_data = stix2.ObservedData(
        id="observed-data--b67d30ff-02ac-498a-92f9-32f845f448cf",
        created_by_ref="identity--f431f809-377b-45e0-aa1c-6a4751cae5ff",
        created="2016-04-06T19:58:16.000Z",
        modified="2016-04-06T19:58:16.000Z",
        first_observed="2015-12-21T19:00:00Z",
        last_observed="2015-12-21T19:00:00Z",
        number_observed=50,
        objects={
            "0": {
                "name": "foo.exe",
                "type": "file"
            },
            "1": {
                "type": "directory",
                "path": "/usr/home",
                "contains_refs": ["0"]
            }
        },
    )

    assert str(observed_data) == EXPECTED_WITH_REF


def test_observed_data_example_with_bad_refs():
    with pytest.raises(stix2.exceptions.InvalidValueError) as excinfo:
        stix2.ObservedData(
            id="observed-data--b67d30ff-02ac-498a-92f9-32f845f448cf",
            created_by_ref="identity--f431f809-377b-45e0-aa1c-6a4751cae5ff",
            created="2016-04-06T19:58:16.000Z",
            modified="2016-04-06T19:58:16.000Z",
            first_observed="2015-12-21T19:00:00Z",
            last_observed="2015-12-21T19:00:00Z",
            number_observed=50,
            objects={
                "0": {
                    "type": "file",
                    "name": "foo.exe"
                },
                "1": {
                    "type": "directory",
                    "path": "/usr/home",
                    "contains_refs": ["2"]
                }
            },
        )

    assert excinfo.value.cls == stix2.ObservedData
    assert excinfo.value.prop_name == "objects"
    assert excinfo.value.reason == "Invalid object reference for 'Directory:contains_refs': '2' is not a valid object in local scope"


def test_observed_data_example_with_non_dictionary():
    with pytest.raises(stix2.exceptions.InvalidValueError) as excinfo:
        stix2.ObservedData(
            id="observed-data--b67d30ff-02ac-498a-92f9-32f845f448cf",
            created_by_ref="identity--f431f809-377b-45e0-aa1c-6a4751cae5ff",
            created="2016-04-06T19:58:16.000Z",
            modified="2016-04-06T19:58:16.000Z",
            first_observed="2015-12-21T19:00:00Z",
            last_observed="2015-12-21T19:00:00Z",
            number_observed=50,
            objects="file: foo.exe",
        )

    assert excinfo.value.cls == stix2.ObservedData
    assert excinfo.value.prop_name == "objects"
    assert 'must contain a dictionary' in excinfo.value.reason


def test_observed_data_example_with_empty_dictionary():
    with pytest.raises(stix2.exceptions.InvalidValueError) as excinfo:
        stix2.ObservedData(
            id="observed-data--b67d30ff-02ac-498a-92f9-32f845f448cf",
            created_by_ref="identity--f431f809-377b-45e0-aa1c-6a4751cae5ff",
            created="2016-04-06T19:58:16.000Z",
            modified="2016-04-06T19:58:16.000Z",
            first_observed="2015-12-21T19:00:00Z",
            last_observed="2015-12-21T19:00:00Z",
            number_observed=50,
            objects={},
        )

    assert excinfo.value.cls == stix2.ObservedData
    assert excinfo.value.prop_name == "objects"
    assert 'must contain a non-empty dictionary' in excinfo.value.reason


@pytest.mark.parametrize("data", [
    EXPECTED,
    {
        "type": "observed-data",
        "id": "observed-data--b67d30ff-02ac-498a-92f9-32f845f448cf",
        "created": "2016-04-06T19:58:16.000Z",
        "created_by_ref": "identity--f431f809-377b-45e0-aa1c-6a4751cae5ff",
        "first_observed": "2015-12-21T19:00:00Z",
        "last_observed": "2015-12-21T19:00:00Z",
        "modified": "2016-04-06T19:58:16.000Z",
        "number_observed": 50,
        "objects": {
            "0": {
                "name": "foo.exe",
                "type": "file"
            }
        }
    },
])
def test_parse_observed_data(data):
    odata = stix2.parse(data)

    assert odata.type == 'observed-data'
    assert odata.id == OBSERVED_DATA_ID
    assert odata.created == dt.datetime(2016, 4, 6, 19, 58, 16, tzinfo=pytz.utc)
    assert odata.modified == dt.datetime(2016, 4, 6, 19, 58, 16, tzinfo=pytz.utc)
    assert odata.first_observed == dt.datetime(2015, 12, 21, 19, 0, 0, tzinfo=pytz.utc)
    assert odata.last_observed == dt.datetime(2015, 12, 21, 19, 0, 0, tzinfo=pytz.utc)
    assert odata.created_by_ref == "identity--f431f809-377b-45e0-aa1c-6a4751cae5ff"
    assert odata.objects["0"].type == "file"


@pytest.mark.parametrize("data", [
    """"0": {
        "type": "artifact",
        "mime_type": "image/jpeg",
        "payload_bin": "VBORw0KGgoAAAANSUhEUgAAADI=="
    }""",
    """"0": {
        "type": "artifact",
        "mime_type": "image/jpeg",
        "url": "https://upload.wikimedia.org/wikipedia/commons/b/b4/JPEG_example_JPG_RIP_100.jpg",
        "hashes": {
            "MD5": "6826f9a05da08134006557758bb3afbb"
        }
    }""",
])
def test_parse_artifact_valid(data):
    odata_str = OBJECTS_REGEX.sub('"objects": { %s }' % data, EXPECTED)
    odata = stix2.parse(odata_str)
    assert odata.objects["0"].type == "artifact"


@pytest.mark.parametrize("data", [
    """"0": {
        "type": "artifact",
        "mime_type": "image/jpeg",
        "payload_bin": "abcVBORw0KGgoAAAANSUhEUgAAADI=="
    }""",
    """"0": {
        "type": "artifact",
        "mime_type": "image/jpeg",
        "url": "https://upload.wikimedia.org/wikipedia/commons/b/b4/JPEG_example_JPG_RIP_100.jpg",
        "hashes": {
            "MD5": "a"
        }
    }""",
])
def test_parse_artifact_invalid(data):
    odata_str = OBJECTS_REGEX.sub('"objects": { %s }' % data, EXPECTED)
    with pytest.raises(ValueError):
        stix2.parse(odata_str)


def test_artifact_example_dependency_error():
    with pytest.raises(stix2.exceptions.DependentPropertiesError) as excinfo:
        stix2.Artifact(url="http://example.com/sirvizio.exe")

    assert excinfo.value.dependencies == [("hashes", "url")]
    assert str(excinfo.value) == "The property dependencies for Artifact: (hashes, url) are not met."


@pytest.mark.parametrize("data", [
    """"0": {
        "type": "autonomous-system",
        "number": 15139,
        "name": "Slime Industries",
        "rir": "ARIN"
    }""",
])
def test_parse_autonomous_system_valid(data):
    odata_str = OBJECTS_REGEX.sub('"objects": { %s }' % data, EXPECTED)
    odata = stix2.parse(odata_str)
    assert odata.objects["0"].type == "autonomous-system"
    assert odata.objects["0"].number == 15139
    assert odata.objects["0"].name == "Slime Industries"
    assert odata.objects["0"].rir == "ARIN"


@pytest.mark.parametrize("data", [
    """{
        "type": "email-addr",
        "value": "john@example.com",
        "display_name": "John Doe",
        "belongs_to_ref": "0"
    }""",
])
def test_parse_email_address(data):
    odata = stix2.parse_observable(data, {"0": "user-account"})
    assert odata.type == "email-addr"

    odata_str = re.compile('"belongs_to_ref": "0"', re.DOTALL).sub('"belongs_to_ref": "3"', data)
    with pytest.raises(stix2.exceptions.InvalidObjRefError):
        stix2.parse_observable(odata_str, {"0": "user-account"})


@pytest.mark.parametrize("data", [
    """
    {
        "type": "email-message",
        "is_multipart": true,
        "content_type": "multipart/mixed",
        "date": "2016-06-19T14:20:40.000Z",
        "from_ref": "1",
        "to_refs": [
          "2"
        ],
        "cc_refs": [
          "3"
        ],
        "subject": "Check out this picture of a cat!",
        "additional_header_fields": {
          "Content-Disposition": "inline",
          "X-Mailer": "Mutt/1.5.23",
          "X-Originating-IP": "198.51.100.3"
        },
        "body_multipart": [
          {
            "content_type": "text/plain; charset=utf-8",
            "content_disposition": "inline",
            "body": "Cats are funny!"
          },
          {
            "content_type": "image/png",
            "content_disposition": "attachment; filename=\\"tabby.png\\"",
            "body_raw_ref": "4"
          },
          {
            "content_type": "application/zip",
            "content_disposition": "attachment; filename=\\"tabby_pics.zip\\"",
            "body_raw_ref": "5"
          }
        ]
    }
    """
])
def test_parse_email_message(data):
    valid_refs = {
        "0": "email-message",
        "1": "email-addr",
        "2": "email-addr",
        "3": "email-addr",
        "4": "artifact",
        "5": "file",
    }
    odata = stix2.parse_observable(data, valid_refs)
    assert odata.type == "email-message"
    assert odata.body_multipart[0].content_disposition == "inline"


@pytest.mark.parametrize("data", [
    """
    {
         "type": "email-message",
         "from_ref": "0",
         "to_refs": ["1"],
         "is_multipart": true,
         "date": "1997-11-21T15:55:06.000Z",
         "subject": "Saying Hello",
         "body": "Cats are funny!"
    }
    """
])
def test_parse_email_message_not_multipart(data):
    valid_refs = {
        "0": "email-addr",
        "1": "email-addr",
    }
    with pytest.raises(stix2.exceptions.DependentPropertiesError) as excinfo:
        stix2.parse_observable(data, valid_refs)

    assert excinfo.value.cls == stix2.EmailMessage
    assert excinfo.value.dependencies == [("is_multipart", "body")]


@pytest.mark.parametrize("data", [
    """"0": {
            "type": "file",
            "hashes": {
                "SHA-256": "ceafbfd424be2ca4a5f0402cae090dda2fb0526cf521b60b60077c0f622b285a"
            }
        },
        "1": {
            "type": "file",
            "hashes": {
                "SHA-256": "19c549ec2628b989382f6b280cbd7bb836a0b461332c0fe53511ce7d584b89d3"
            }
        },
        "2": {
            "type": "file",
            "hashes": {
                "SHA-256": "0969de02ecf8a5f003e3f6d063d848c8a193aada092623f8ce408c15bcb5f038"
            }
        },
        "3": {
            "type": "file",
            "name": "foo.zip",
            "hashes": {
                "SHA-256": "35a01331e9ad96f751278b891b6ea09699806faedfa237d40513d92ad1b7100f"
            },
            "mime_type": "application/zip",
            "extensions": {
                "archive-ext": {
                    "contains_refs": [
                        "0",
                        "1",
                        "2"
                    ],
                    "version": "5.0"
                }
            }
        }""",
])
def test_parse_file_archive(data):
    odata_str = OBJECTS_REGEX.sub('"objects": { %s }' % data, EXPECTED)
    odata = stix2.parse(odata_str)
    assert odata.objects["3"].extensions['archive-ext'].version == "5.0"


@pytest.mark.parametrize("data", [
    """
    {
        "type": "email-message",
        "is_multipart": true,
        "content_type": "multipart/mixed",
        "date": "2016-06-19T14:20:40.000Z",
        "from_ref": "1",
        "to_refs": [
          "2"
        ],
        "cc_refs": [
          "3"
        ],
        "subject": "Check out this picture of a cat!",
        "additional_header_fields": {
          "Content-Disposition": "inline",
          "X-Mailer": "Mutt/1.5.23",
          "X-Originating-IP": "198.51.100.3"
        },
        "body_multipart": [
          {
            "content_type": "text/plain; charset=utf-8",
            "content_disposition": "inline",
            "body": "Cats are funny!"
          },
          {
            "content_type": "image/png",
            "content_disposition": "attachment; filename=\\"tabby.png\\""
          },
          {
            "content_type": "application/zip",
            "content_disposition": "attachment; filename=\\"tabby_pics.zip\\"",
            "body_raw_ref": "5"
          }
        ]
    }
    """
])
def test_parse_email_message_with_at_least_one_error(data):
    valid_refs = {
        "0": "email-message",
        "1": "email-addr",
        "2": "email-addr",
        "3": "email-addr",
        "4": "artifact",
        "5": "file",
    }
    with pytest.raises(stix2.exceptions.AtLeastOnePropertyError) as excinfo:
        stix2.parse_observable(data, valid_refs)

    assert excinfo.value.cls == stix2.EmailMIMEComponent
    assert excinfo.value.properties == ["body", "body_raw_ref"]
    assert "At least one of the" in str(excinfo.value)
    assert "must be populated" in str(excinfo.value)


@pytest.mark.parametrize("data", [
    """
    {
        "type": "network-traffic",
        "src_ref": "0",
        "dst_ref": "1",
        "protocols": [
          "tcp"
        ]
    }
    """
])
def test_parse_basic_tcp_traffic(data):
    odata = stix2.parse_observable(data, {"0": "ipv4-addr", "1": "ipv4-addr"})

    assert odata.type == "network-traffic"
    assert odata.src_ref == "0"
    assert odata.dst_ref == "1"
    assert odata.protocols == ["tcp"]


@pytest.mark.parametrize("data", [
    """
    {
        "type": "network-traffic",
        "src_port": 2487,
        "dst_port": 1723,
        "protocols": [
          "ipv4",
          "pptp"
        ],
        "src_byte_count": 35779,
        "dst_byte_count": 935750,
        "encapsulates_refs": [
          "4"
        ]
  }
    """
])
def test_parse_basic_tcp_traffic_with_error(data):
    with pytest.raises(stix2.exceptions.AtLeastOnePropertyError) as excinfo:
        stix2.parse_observable(data, {"4": "network-traffic"})

    assert excinfo.value.cls == stix2.NetworkTraffic
    assert excinfo.value.properties == ["dst_ref", "src_ref"]


EXPECTED_PROCESS_OD = """{
    "created": "2016-04-06T19:58:16.000Z",
    "created_by_ref": "identity--f431f809-377b-45e0-aa1c-6a4751cae5ff",
    "first_observed": "2015-12-21T19:00:00Z",
    "id": "observed-data--b67d30ff-02ac-498a-92f9-32f845f448cf",
    "last_observed": "2015-12-21T19:00:00Z",
    "modified": "2016-04-06T19:58:16.000Z",
    "number_observed": 50,
    "objects": {
        "0": {
            "type": "file",
            "hashes": {
                "SHA-256": "35a01331e9ad96f751278b891b6ea09699806faedfa237d40513d92ad1b7100fSHA"
             },
        },
        "1": {
            "type": "process",
            "pid": 1221,
            "name": "gedit-bin",
            "created": "2016-01-20T14:11:25.55Z",
            "arguments" :[
              "--new-window"
            ],
            "binary_ref": "0"
          }
    },
    "type": "observed-data"
}"""


def test_observed_data_with_process_example():
    observed_data = stix2.ObservedData(
        id="observed-data--b67d30ff-02ac-498a-92f9-32f845f448cf",
        created_by_ref="identity--f431f809-377b-45e0-aa1c-6a4751cae5ff",
        created="2016-04-06T19:58:16.000Z",
        modified="2016-04-06T19:58:16.000Z",
        first_observed="2015-12-21T19:00:00Z",
        last_observed="2015-12-21T19:00:00Z",
        number_observed=50,
        objects={
            "0": {
                "type": "file",
                "hashes": {
                    "SHA-256": "35a01331e9ad96f751278b891b6ea09699806faedfa237d40513d92ad1b7100f"
                },
            },
            "1": {
                "type": "process",
                "pid": 1221,
                "name": "gedit-bin",
                "created": "2016-01-20T14:11:25.55Z",
                "arguments": [
                  "--new-window"
                ],
                "binary_ref": "0"
            }
        })

    assert observed_data.objects["0"].type == "file"
    assert observed_data.objects["0"].hashes["SHA-256"] == "35a01331e9ad96f751278b891b6ea09699806faedfa237d40513d92ad1b7100f"
    assert observed_data.objects["1"].type == "process"
    assert observed_data.objects["1"].pid == 1221
    assert observed_data.objects["1"].name == "gedit-bin"
    assert observed_data.objects["1"].arguments[0] == "--new-window"


#  creating cyber observables directly

def test_artifact_example():
    art = stix2.Artifact(mime_type="image/jpeg",
                         url="https://upload.wikimedia.org/wikipedia/commons/b/b4/JPEG_example_JPG_RIP_100.jpg",
                         hashes={
                            "MD5": "6826f9a05da08134006557758bb3afbb"
                         })
    assert art.mime_type == "image/jpeg"
    assert art.url == "https://upload.wikimedia.org/wikipedia/commons/b/b4/JPEG_example_JPG_RIP_100.jpg"
    assert art.hashes["MD5"] == "6826f9a05da08134006557758bb3afbb"


def test_artifact_mutual_exclusion_error():
    with pytest.raises(stix2.exceptions.MutuallyExclusivePropertiesError) as excinfo:
        stix2.Artifact(mime_type="image/jpeg",
                       url="https://upload.wikimedia.org/wikipedia/commons/b/b4/JPEG_example_JPG_RIP_100.jpg",
                       hashes={
                            "MD5": "6826f9a05da08134006557758bb3afbb"
                       },
                       payload_bin="VBORw0KGgoAAAANSUhEUgAAADI==")

    assert excinfo.value.cls == stix2.Artifact
    assert excinfo.value.properties == ["payload_bin", "url"]
<<<<<<< HEAD
    assert str(excinfo.value) == "The (payload_bin, url) properties for Artifact are mutually exclusive."
=======
    assert 'are mutually exclusive' in str(excinfo.value)
>>>>>>> 7bc6a603


def test_directory_example():
    dir = stix2.Directory(_valid_refs={"1": "file"},
                          path='/usr/lib',
                          created="2015-12-21T19:00:00Z",
                          modified="2015-12-24T19:00:00Z",
                          accessed="2015-12-21T20:00:00Z",
                          contains_refs=["1"])

    assert dir.path == '/usr/lib'
    assert dir.created == dt.datetime(2015, 12, 21, 19, 0, 0, tzinfo=pytz.utc)
    assert dir.modified == dt.datetime(2015, 12, 24, 19, 0, 0, tzinfo=pytz.utc)
    assert dir.accessed == dt.datetime(2015, 12, 21, 20, 0, 0, tzinfo=pytz.utc)
    assert dir.contains_refs == ["1"]


def test_directory_example_ref_error():
    with pytest.raises(stix2.exceptions.InvalidObjRefError) as excinfo:
        stix2.Directory(_valid_refs=[],
                        path='/usr/lib',
                        created="2015-12-21T19:00:00Z",
                        modified="2015-12-24T19:00:00Z",
                        accessed="2015-12-21T20:00:00Z",
                        contains_refs=["1"])

    assert excinfo.value.cls == stix2.Directory
    assert excinfo.value.prop_name == "contains_refs"


def test_domain_name_example():
    dn = stix2.DomainName(_valid_refs={"1": 'domain-name'},
                          value="example.com",
                          resolves_to_refs=["1"])

    assert dn.value == "example.com"
    assert dn.resolves_to_refs == ["1"]


def test_domain_name_example_invalid_ref_type():
    with pytest.raises(stix2.exceptions.InvalidObjRefError) as excinfo:
        stix2.DomainName(_valid_refs={"1": "file"},
                         value="example.com",
                         resolves_to_refs=["1"])

    assert excinfo.value.cls == stix2.DomainName
    assert excinfo.value.prop_name == "resolves_to_refs"


def test_file_example():
    f = stix2.File(name="qwerty.dll",
                   hashes={
                    "SHA-256": "ceafbfd424be2ca4a5f0402cae090dda2fb0526cf521b60b60077c0f622b285a"},
                   size=100,
                   magic_number_hex="1C",
                   mime_type="application/msword",
                   created="2016-12-21T19:00:00Z",
                   modified="2016-12-24T19:00:00Z",
                   accessed="2016-12-21T20:00:00Z",
                   is_encrypted=True,
                   encryption_algorithm="AES128-CBC",
                   decryption_key="fred"
                   )

    assert f.name == "qwerty.dll"
    assert f.size == 100
    assert f.magic_number_hex == "1C"
    assert f.hashes["SHA-256"] == "ceafbfd424be2ca4a5f0402cae090dda2fb0526cf521b60b60077c0f622b285a"
    assert f.mime_type == "application/msword"
    assert f.created == dt.datetime(2016, 12, 21, 19, 0, 0, tzinfo=pytz.utc)
    assert f.modified == dt.datetime(2016, 12, 24, 19, 0, 0, tzinfo=pytz.utc)
    assert f.accessed == dt.datetime(2016, 12, 21, 20, 0, 0, tzinfo=pytz.utc)
    assert f.is_encrypted
    assert f.encryption_algorithm == "AES128-CBC"
    assert f.decryption_key == "fred"   # does the key have a format we can test for?


def test_file_example_with_NTFSExt():
    f = stix2.File(name="abc.txt",
                   extensions={
                       "ntfs-ext": {
                           "alternate_data_streams": [
                                {
                                    "name": "second.stream",
                                    "size": 25536
                                }
                            ]
                        }
                   })

    assert f.name == "abc.txt"
    assert f.extensions["ntfs-ext"].alternate_data_streams[0].size == 25536


def test_file_example_with_empty_NTFSExt():
    with pytest.raises(stix2.exceptions.AtLeastOnePropertyError) as excinfo:
        stix2.File(name="abc.txt",
                   extensions={
                       "ntfs-ext": {
                        }
                   })

    assert excinfo.value.cls == stix2.NTFSExt
    assert excinfo.value.properties == sorted(list(stix2.NTFSExt._properties.keys()))


def test_file_example_with_PDFExt():
    f = stix2.File(name="qwerty.dll",
                   extensions={
                       "pdf-ext": {
                           "version": "1.7",
                           "document_info_dict": {
                               "Title": "Sample document",
                               "Author": "Adobe Systems Incorporated",
                               "Creator": "Adobe FrameMaker 5.5.3 for Power Macintosh",
                               "Producer": "Acrobat Distiller 3.01 for Power Macintosh",
                               "CreationDate": "20070412090123-02"
                           },
                           "pdfid0": "DFCE52BD827ECF765649852119D",
                           "pdfid1": "57A1E0F9ED2AE523E313C"
                       }
                   })

    assert f.name == "qwerty.dll"
    assert f.extensions["pdf-ext"].version == "1.7"
    assert f.extensions["pdf-ext"].document_info_dict["Title"] == "Sample document"


def test_file_example_with_PDFExt_Object():
    f = stix2.File(name="qwerty.dll",
                   extensions={
                       "pdf-ext":
                           stix2.PDFExt(version="1.7",
                                        document_info_dict={
                                                    "Title": "Sample document",
                                                    "Author": "Adobe Systems Incorporated",
                                                    "Creator": "Adobe FrameMaker 5.5.3 for Power Macintosh",
                                                    "Producer": "Acrobat Distiller 3.01 for Power Macintosh",
                                                    "CreationDate": "20070412090123-02"
                                        },
                                        pdfid0="DFCE52BD827ECF765649852119D",
                                        pdfid1="57A1E0F9ED2AE523E313C")

                   })

    assert f.name == "qwerty.dll"
    assert f.extensions["pdf-ext"].version == "1.7"
    assert f.extensions["pdf-ext"].document_info_dict["Title"] == "Sample document"


def test_file_example_with_RasterImageExt_Object():
    f = stix2.File(name="qwerty.jpeg",
                   extensions={
                        "raster-image-ext": {
                                "bits_per_pixel": 123,
                                "exif_tags": {
                                    "Make": "Nikon",
                                    "Model": "D7000",
                                    "XResolution": 4928,
                                    "YResolution": 3264
                                }
                        }
                   })
    assert f.name == "qwerty.jpeg"
    assert f.extensions["raster-image-ext"].bits_per_pixel == 123
    assert f.extensions["raster-image-ext"].exif_tags["XResolution"] == 4928


def test_file_example_with_WindowsPEBinaryExt():
    f = stix2.File(name="qwerty.dll",
                   extensions={
                       "windows-pebinary-ext": {
                            "pe_type": "exe",
                            "machine_hex": "014c",
                            "number_of_sections": 4,
                            "time_date_stamp": "2016-01-22T12:31:12Z",
                            "pointer_to_symbol_table_hex": "74726144",
                            "number_of_symbols": 4542568,
                            "size_of_optional_header": 224,
                            "characteristics_hex": "818f",
                            "optional_header": {
                              "magic_hex": "010b",
                              "major_linker_version": 2,
                              "minor_linker_version": 25,
                              "size_of_code": 512,
                              "size_of_initialized_data": 283648,
                              "size_of_uninitialized_data": 0,
                              "address_of_entry_point": 4096,
                              "base_of_code": 4096,
                              "base_of_data": 8192,
                              "image_base": 14548992,
                              "section_alignment": 4096,
                              "file_alignment": 4096,
                              "major_os_version": 1,
                              "minor_os_version": 0,
                              "major_image_version": 0,
                              "minor_image_version": 0,
                              "major_subsystem_version": 4,
                              "minor_subsystem_version": 0,
                              "win32_version_value_hex": "00",
                              "size_of_image": 299008,
                              "size_of_headers": 4096,
                              "checksum_hex": "00",
                              "subsystem_hex": "03",
                              "dll_characteristics_hex": "00",
                              "size_of_stack_reserve": 100000,
                              "size_of_stack_commit": 8192,
                              "size_of_heap_reserve": 100000,
                              "size_of_heap_commit": 4096,
                              "loader_flags_hex": "abdbffde",
                              "number_of_rva_and_sizes": 3758087646
                            },
                            "sections": [
                              {
                                "name": "CODE",
                                "entropy": 0.061089
                              },
                              {
                                "name": "DATA",
                                "entropy": 7.980693
                              },
                              {
                                "name": "NicolasB",
                                "entropy": 0.607433
                              },
                              {
                                "name": ".idata",
                                "entropy": 0.607433
                              }
                            ]
                        }

                   })
    assert f.name == "qwerty.dll"
    assert f.extensions["windows-pebinary-ext"].sections[2].entropy == 0.607433


def test_file_example_encryption_error():
    with pytest.raises(stix2.exceptions.DependentPropertiesError) as excinfo:
        stix2.File(name="qwerty.dll",
                   is_encrypted=False,
                   encryption_algorithm="AES128-CBC")

    assert excinfo.value.cls == stix2.File
    assert excinfo.value.dependencies == [("is_encrypted", "encryption_algorithm")]
    assert "property dependencies" in str(excinfo.value)
    assert "are not met" in str(excinfo.value)

    with pytest.raises(stix2.exceptions.DependentPropertiesError) as excinfo:
        stix2.File(name="qwerty.dll",
                   encryption_algorithm="AES128-CBC")


def test_ip4_address_example():
    ip4 = stix2.IPv4Address(_valid_refs={"4": "mac-addr", "5": "mac-addr"},
                            value="198.51.100.3",
                            resolves_to_refs=["4", "5"])

    assert ip4.value == "198.51.100.3"
    assert ip4.resolves_to_refs == ["4", "5"]


def test_ip4_address_example_cidr():
    ip4 = stix2.IPv4Address(value="198.51.100.0/24")

    assert ip4.value == "198.51.100.0/24"


def test_ip6_address_example():
    ip6 = stix2.IPv6Address(value="2001:0db8:85a3:0000:0000:8a2e:0370:7334")

    assert ip6.value == "2001:0db8:85a3:0000:0000:8a2e:0370:7334"


def test_mac_address_example():
    ip6 = stix2.MACAddress(value="d2:fb:49:24:37:18")

    assert ip6.value == "d2:fb:49:24:37:18"


def test_network_traffic_example():
    nt = stix2.NetworkTraffic(_valid_refs={"0": "ipv4-addr", "1": "ipv4-addr"},
                              protocols="tcp",
                              src_ref="0",
                              dst_ref="1")
    assert nt.protocols == ["tcp"]
    assert nt.src_ref == "0"
    assert nt.dst_ref == "1"


def test_network_traffic_http_request_example():
    h = stix2.HTTPRequestExt(request_method="get",
                             request_value="/download.html",
                             request_version="http/1.1",
                             request_header={
                                 "Accept-Encoding": "gzip,deflate",
                                 "User-Agent": "Mozilla/5.0 (Windows; U; Windows NT 5.1; en-US; rv:1.6) Gecko/20040113",
                                 "Host": "www.example.com"
                             })
    nt = stix2.NetworkTraffic(_valid_refs={"0": "ipv4-addr"},
                              protocols="tcp",
                              src_ref="0",
                              extensions={'http-request-ext': h})
    assert nt.extensions['http-request-ext'].request_method == "get"
    assert nt.extensions['http-request-ext'].request_value == "/download.html"
    assert nt.extensions['http-request-ext'].request_version == "http/1.1"
    assert nt.extensions['http-request-ext'].request_header['Accept-Encoding'] == "gzip,deflate"
    assert nt.extensions['http-request-ext'].request_header['User-Agent'] == "Mozilla/5.0 (Windows; U; Windows NT 5.1; en-US; rv:1.6) Gecko/20040113"
    assert nt.extensions['http-request-ext'].request_header['Host'] == "www.example.com"


def test_network_traffic_icmp_example():
    h = stix2.ICMPExt(icmp_type_hex="08",
                      icmp_code_hex="00")
    nt = stix2.NetworkTraffic(_valid_refs={"0": "ipv4-addr"},
                              protocols="tcp",
                              src_ref="0",
                              extensions={'icmp-ext': h})
    assert nt.extensions['icmp-ext'].icmp_type_hex == "08"
    assert nt.extensions['icmp-ext'].icmp_code_hex == "00"


def test_network_traffic_socket_example():
    h = stix2.SocketExt(is_listening=True,
                        address_family="AF_INET",
                        protocol_family="PF_INET",
                        socket_type="SOCK_STREAM")
    nt = stix2.NetworkTraffic(_valid_refs={"0": "ipv4-addr"},
                              protocols="tcp",
                              src_ref="0",
                              extensions={'socket-ext': h})
    assert nt.extensions['socket-ext'].is_listening
    assert nt.extensions['socket-ext'].address_family == "AF_INET"
    assert nt.extensions['socket-ext'].protocol_family == "PF_INET"
    assert nt.extensions['socket-ext'].socket_type == "SOCK_STREAM"


def test_network_traffic_tcp_example():
    h = stix2.TCPExt(src_flags_hex="00000002")
    nt = stix2.NetworkTraffic(_valid_refs={"0": "ipv4-addr"},
                              protocols="tcp",
                              src_ref="0",
                              extensions={'tcp-ext': h})
    assert nt.extensions['tcp-ext'].src_flags_hex == "00000002"


def test_mutex_example():
    m = stix2.Mutex(name="barney")

    assert m.name == "barney"


def test_process_example():
    p = stix2.Process(_valid_refs={"0": "file"},
                      pid=1221,
                      name="gedit-bin",
                      created="2016-01-20T14:11:25.55Z",
                      arguments=["--new-window"],
                      binary_ref="0")

    assert p.name == "gedit-bin"
    assert p.arguments == ["--new-window"]


def test_process_example_empty_error():
    with pytest.raises(stix2.exceptions.AtLeastOnePropertyError) as excinfo:
        stix2.Process()

    assert excinfo.value.cls == stix2.Process
    properties_of_process = list(stix2.Process._properties.keys())
    properties_of_process.remove("type")
    assert excinfo.value.properties == sorted(properties_of_process)
    msg = "At least one of the ({1}) properties for {0} must be populated."
    msg = msg.format(stix2.Process.__name__,
                     ", ".join(sorted(properties_of_process)))
    assert str(excinfo.value) == msg


def test_process_example_empty_with_extensions():
    with pytest.raises(stix2.exceptions.AtLeastOnePropertyError) as excinfo:
            stix2.Process(extensions={
                            "windows-process-ext": {}
                        })

    assert excinfo.value.cls == stix2.WindowsProcessExt
    properties_of_extension = list(stix2.WindowsProcessExt._properties.keys())
    assert excinfo.value.properties == sorted(properties_of_extension)


def test_process_example_windows_process_ext():
    proc = stix2.Process(pid=314,
                         name="foobar.exe",
                         extensions={
                             "windows-process-ext": {
                                 "aslr_enabled": True,
                                 "dep_enabled": True,
                                 "priority": "HIGH_PRIORITY_CLASS",
                                 "owner_sid": "S-1-5-21-186985262-1144665072-74031268-1309"
                             }
                         })
    assert proc.extensions["windows-process-ext"].aslr_enabled
    assert proc.extensions["windows-process-ext"].dep_enabled
    assert proc.extensions["windows-process-ext"].priority == "HIGH_PRIORITY_CLASS"
    assert proc.extensions["windows-process-ext"].owner_sid == "S-1-5-21-186985262-1144665072-74031268-1309"


def test_process_example_windows_process_ext_empty():
    with pytest.raises(stix2.exceptions.AtLeastOnePropertyError) as excinfo:
            stix2.Process(pid=1221,
                          name="gedit-bin",
                          extensions={
                            "windows-process-ext": {}
                          })

    assert excinfo.value.cls == stix2.WindowsProcessExt
    properties_of_extension = list(stix2.WindowsProcessExt._properties.keys())
    assert excinfo.value.properties == sorted(properties_of_extension)


def test_process_example_extensions_empty():
    with pytest.raises(stix2.exceptions.InvalidValueError) as excinfo:
            stix2.Process(extensions={})

    assert excinfo.value.cls == stix2.Process
    assert excinfo.value.prop_name == 'extensions'
    assert 'non-empty dictionary' in excinfo.value.reason


def test_process_example_with_WindowsProcessExt_Object():
    p = stix2.Process(extensions={
                        "windows-process-ext": stix2.WindowsProcessExt(aslr_enabled=True,
                                                                       dep_enabled=True,
                                                                       priority="HIGH_PRIORITY_CLASS",
                                                                       owner_sid="S-1-5-21-186985262-1144665072-74031268-1309")   # noqa
                   })

    assert p.extensions["windows-process-ext"].dep_enabled
    assert p.extensions["windows-process-ext"].owner_sid == "S-1-5-21-186985262-1144665072-74031268-1309"


def test_process_example_with_WindowsServiceExt():
    p = stix2.Process(extensions={
                        "windows-service-ext": {
                            "service_name": "sirvizio",
                            "display_name": "Sirvizio",
                            "start_type": "SERVICE_AUTO_START",
                            "service_type": "SERVICE_WIN32_OWN_PROCESS",
                            "service_status": "SERVICE_RUNNING"
                        }
    })

    assert p.extensions["windows-service-ext"].service_name == "sirvizio"
    assert p.extensions["windows-service-ext"].service_type == "SERVICE_WIN32_OWN_PROCESS"


def test_process_example_with_WindowsProcessServiceExt():
    p = stix2.Process(extensions={
        "windows-service-ext": {
            "service_name": "sirvizio",
            "display_name": "Sirvizio",
            "start_type": "SERVICE_AUTO_START",
            "service_type": "SERVICE_WIN32_OWN_PROCESS",
            "service_status": "SERVICE_RUNNING"
        },
        "windows-process-ext": {
            "aslr_enabled": True,
            "dep_enabled": True,
            "priority": "HIGH_PRIORITY_CLASS",
            "owner_sid": "S-1-5-21-186985262-1144665072-74031268-1309"
        }
    })

    assert p.extensions["windows-service-ext"].service_name == "sirvizio"
    assert p.extensions["windows-service-ext"].service_type == "SERVICE_WIN32_OWN_PROCESS"
    assert p.extensions["windows-process-ext"].dep_enabled
    assert p.extensions["windows-process-ext"].owner_sid == "S-1-5-21-186985262-1144665072-74031268-1309"


def test_software_example():
    s = stix2.Software(name="Word",
                       cpe="cpe:2.3:a:microsoft:word:2000:*:*:*:*:*:*:*",
                       version="2002",
                       vendor="Microsoft")

    assert s.name == "Word"
    assert s.cpe == "cpe:2.3:a:microsoft:word:2000:*:*:*:*:*:*:*"
    assert s.version == "2002"
    assert s.vendor == "Microsoft"


def test_url_example():
    s = stix2.URL(value="https://example.com/research/index.html")

    assert s.type == "url"
    assert s.value == "https://example.com/research/index.html"


def test_user_account_example():
    a = stix2.UserAccount(user_id="1001",
                          account_login="jdoe",
                          account_type="unix",
                          display_name="John Doe",
                          is_service_account=False,
                          is_privileged=False,
                          can_escalate_privs=True,
                          account_created="2016-01-20T12:31:12Z",
                          password_last_changed="2016-01-20T14:27:43Z",
                          account_first_login="2016-01-20T14:26:07Z",
                          account_last_login="2016-07-22T16:08:28Z")

    assert a.user_id == "1001"
    assert a.account_login == "jdoe"
    assert a.account_type == "unix"
    assert a.display_name == "John Doe"
    assert not a.is_service_account
    assert not a.is_privileged
    assert a.can_escalate_privs
    assert a.account_created == dt.datetime(2016, 1, 20, 12, 31, 12, tzinfo=pytz.utc)
    assert a.password_last_changed == dt.datetime(2016, 1, 20, 14, 27, 43, tzinfo=pytz.utc)
    assert a.account_first_login == dt.datetime(2016, 1, 20, 14, 26, 7, tzinfo=pytz.utc)
    assert a.account_last_login == dt.datetime(2016, 7, 22, 16, 8, 28, tzinfo=pytz.utc)


def test_user_account_unix_account_ext_example():
    u = stix2.UNIXAccountExt(gid=1001,
                             groups=["wheel"],
                             home_dir="/home/jdoe",
                             shell="/bin/bash")
    a = stix2.UserAccount(user_id="1001",
                          account_login="jdoe",
                          account_type="unix",
                          extensions={'unix-account-ext': u})
    assert a.extensions['unix-account-ext'].gid == 1001
    assert a.extensions['unix-account-ext'].groups == ["wheel"]
    assert a.extensions['unix-account-ext'].home_dir == "/home/jdoe"
    assert a.extensions['unix-account-ext'].shell == "/bin/bash"


def test_windows_registry_key_example():
    with pytest.raises(ValueError):
        v = stix2.WindowsRegistryValueType(name="Foo",
                                           data="qwerty",
                                           data_type="string")

    v = stix2.WindowsRegistryValueType(name="Foo",
                                       data="qwerty",
                                       data_type="REG_SZ")
    w = stix2.WindowsRegistryKey(key="hkey_local_machine\\system\\bar\\foo",
                                 values=[v])
    assert w.key == "hkey_local_machine\\system\\bar\\foo"
    assert w.values[0].name == "Foo"
    assert w.values[0].data == "qwerty"
    assert w.values[0].data_type == "REG_SZ"


def test_x509_certificate_example():
    x509 = stix2.X509Certificate(
        issuer="C=ZA, ST=Western Cape, L=Cape Town, O=Thawte Consulting cc, OU=Certification Services Division, CN=Thawte Server CA/emailAddress=server-certs@thawte.com",  # noqa
        validity_not_before="2016-03-12T12:00:00Z",
        validity_not_after="2016-08-21T12:00:00Z",
        subject="C=US, ST=Maryland, L=Pasadena, O=Brent Baccala, OU=FreeSoft, CN=www.freesoft.org/emailAddress=baccala@freesoft.org")  # noqa

    assert x509.type == "x509-certificate"
    assert x509.issuer == "C=ZA, ST=Western Cape, L=Cape Town, O=Thawte Consulting cc, OU=Certification Services Division, CN=Thawte Server CA/emailAddress=server-certs@thawte.com"  # noqa
    assert x509.subject == "C=US, ST=Maryland, L=Pasadena, O=Brent Baccala, OU=FreeSoft, CN=www.freesoft.org/emailAddress=baccala@freesoft.org"  # noqa<|MERGE_RESOLUTION|>--- conflicted
+++ resolved
@@ -242,7 +242,7 @@
         stix2.Artifact(url="http://example.com/sirvizio.exe")
 
     assert excinfo.value.dependencies == [("hashes", "url")]
-    assert str(excinfo.value) == "The property dependencies for Artifact: (hashes, url) are not met."
+    assert str(excinfo.value) == "The property dependencies for Artifact: (hashes) are not met."
 
 
 @pytest.mark.parametrize("data", [
@@ -596,11 +596,7 @@
 
     assert excinfo.value.cls == stix2.Artifact
     assert excinfo.value.properties == ["payload_bin", "url"]
-<<<<<<< HEAD
-    assert str(excinfo.value) == "The (payload_bin, url) properties for Artifact are mutually exclusive."
-=======
     assert 'are mutually exclusive' in str(excinfo.value)
->>>>>>> 7bc6a603
 
 
 def test_directory_example():
