--- conflicted
+++ resolved
@@ -37,64 +37,10 @@
                        OrObservationExpression, ParentheticalExpression,
                        QualifiedObservationExpression,
                        ReferenceObjectPathComponent, RepeatQualifier,
-                       StartStopQualifier, StringConstant, TimestampConstant, WithinQualifier)
+                       StartStopQualifier, StringConstant, WithinQualifier)
 from .sdo import (AttackPattern, Campaign, CourseOfAction, CustomObject,
                   Identity, Indicator, IntrusionSet, Malware, ObservedData,
                   Report, ThreatActor, Tool, Vulnerability)
 from .sro import Relationship, Sighting
-<<<<<<< HEAD
-from .utils import get_dict
-from .version import __version__
-
-OBJ_MAP = {
-    'attack-pattern': AttackPattern,
-    'bundle': Bundle,
-    'campaign': Campaign,
-    'course-of-action': CourseOfAction,
-    'identity': Identity,
-    'indicator': Indicator,
-    'intrusion-set': IntrusionSet,
-    'malware': Malware,
-    'marking-definition': MarkingDefinition,
-    'observed-data': ObservedData,
-    'report': Report,
-    'relationship': Relationship,
-    'threat-actor': ThreatActor,
-    'tool': Tool,
-    'sighting': Sighting,
-    'vulnerability': Vulnerability,
-}
-
-
-def parse(data, allow_custom=False):
-    """Deserialize a string or file-like object into a STIX object.
-
-    Args:
-        data: The STIX 2 string to be parsed.
-        allow_custom (bool): Whether to allow custom properties or not. Default: False.
-
-    Returns:
-        An instantiated Python STIX object.
-    """
-
-    obj = get_dict(data)
-
-    if 'type' not in obj:
-        raise exceptions.ParseError("Can't parse object with no 'type' property: %s" % str(obj))
-
-    try:
-        obj_class = OBJ_MAP[obj['type']]
-    except KeyError:
-        raise exceptions.ParseError("Can't parse unknown object type '%s'! For custom types, use the CustomObject decorator." % obj['type'])
-    return obj_class(allow_custom=allow_custom, **obj)
-
-
-def _register_type(new_type):
-    """Register a custom STIX Object type.
-    """
-
-    OBJ_MAP[new_type._type] = new_type
-=======
 from .utils import get_dict, new_version, revoke
-from .version import __version__
->>>>>>> adac4370
+from .version import __version__