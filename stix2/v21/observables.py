"""STIX 2.1 Cyber Observable Objects.

Embedded observable object types, such as Email MIME Component, which is
embedded in Email Message objects, inherit from ``_STIXBase21`` instead of
_Observable and do not have a ``_type`` attribute.
"""

from collections import OrderedDict
import itertools

from ..custom import _custom_extension_builder, _custom_observable_builder
from ..exceptions import AtLeastOnePropertyError, DependentPropertiesError
from ..properties import (
    BinaryProperty, BooleanProperty, DictionaryProperty,
    EmbeddedObjectProperty, EnumProperty, ExtensionsProperty, FloatProperty,
    HashesProperty, HexProperty, IDProperty, IntegerProperty, ListProperty,
    ObjectReferenceProperty, ReferenceProperty, StringProperty,
    TimestampProperty, TypeProperty,
)
from .base import _Extension, _Observable, _STIXBase21
from .common import GranularMarking


class Artifact(_Observable):
    """For more detailed information on this object's properties, see
    `the STIX 2.1 specification <https://docs.oasis-open.org/cti/stix/v2.1/cs01/stix-v2.1-cs01.html#_rqwyxo6gp7cv>`__.
    """

    _type = 'artifact'
    _properties = OrderedDict([
        ('type', TypeProperty(_type, spec_version='2.1')),
        ('id', IDProperty(_type, spec_version='2.1')),
        ('mime_type', StringProperty()),
        ('payload_bin', BinaryProperty()),
        ('url', StringProperty()),
        ('hashes', HashesProperty(spec_version='2.1')),
        ('encryption_algorithm', StringProperty()),
        ('decryption_key', StringProperty()),
        ('extensions', ExtensionsProperty(spec_version='2.1', enclosing_type=_type)),
        ('spec_version', StringProperty(fixed='2.1')),
        ('object_marking_refs', ListProperty(ReferenceProperty(valid_types='marking-definition', spec_version='2.1'))),
        ('granular_markings', ListProperty(GranularMarking)),
        ('defanged', BooleanProperty(default=lambda: False)),
    ])
    _id_contributing_properties = ["hashes", "payload_bin"]

    def _check_object_constraints(self):
        super(Artifact, self)._check_object_constraints()
        self._check_mutually_exclusive_properties(['payload_bin', 'url'])
        self._check_properties_dependency(['hashes'], ['url'])


class AutonomousSystem(_Observable):
    """For more detailed information on this object's properties, see
    `the STIX 2.1 specification <https://docs.oasis-open.org/cti/stix/v2.1/cs01/stix-v2.1-cs01.html#_bxebwa6l91fb>`__.
    """

    _type = 'autonomous-system'
    _properties = OrderedDict([
        ('type', TypeProperty(_type, spec_version='2.1')),
        ('id', IDProperty(_type, spec_version='2.1')),
        ('number', IntegerProperty(required=True)),
        ('name', StringProperty()),
        ('rir', StringProperty()),
        ('extensions', ExtensionsProperty(spec_version='2.1', enclosing_type=_type)),
        ('spec_version', StringProperty(fixed='2.1')),
        ('object_marking_refs', ListProperty(ReferenceProperty(valid_types='marking-definition', spec_version='2.1'))),
        ('granular_markings', ListProperty(GranularMarking)),
        ('defanged', BooleanProperty(default=lambda: False)),
    ])
    _id_contributing_properties = ["number"]


class Directory(_Observable):
    """For more detailed information on this object's properties, see
    `the STIX 2.1 specification <https://docs.oasis-open.org/cti/stix/v2.1/cs01/stix-v2.1-cs01.html#_vhpkn06q7fvl>`__.
    """

    _type = 'directory'
    _properties = OrderedDict([
        ('type', TypeProperty(_type, spec_version='2.1')),
        ('id', IDProperty(_type, spec_version='2.1')),
        ('path', StringProperty(required=True)),
        ('path_enc', StringProperty()),
        # these are not the created/modified timestamps of the object itself
        ('ctime', TimestampProperty()),
        ('mtime', TimestampProperty()),
        ('atime', TimestampProperty()),
        ('contains_refs', ListProperty(ReferenceProperty(valid_types=['file', 'directory'], spec_version='2.1'))),
        ('extensions', ExtensionsProperty(spec_version='2.1', enclosing_type=_type)),
        ('spec_version', StringProperty(fixed='2.1')),
        ('object_marking_refs', ListProperty(ReferenceProperty(valid_types='marking-definition', spec_version='2.1'))),
        ('granular_markings', ListProperty(GranularMarking)),
        ('defanged', BooleanProperty(default=lambda: False)),
    ])
    _id_contributing_properties = ["path"]


class DomainName(_Observable):
    """For more detailed information on this object's properties, see
    `the STIX 2.1 specification <https://docs.oasis-open.org/cti/stix/v2.1/cs01/stix-v2.1-cs01.html#_i2zf5h7vnrd9>`__.
    """

    _type = 'domain-name'
    _properties = OrderedDict([
        ('type', TypeProperty(_type, spec_version='2.1')),
        ('id', IDProperty(_type, spec_version='2.1')),
        ('value', StringProperty(required=True)),
        ('resolves_to_refs', ListProperty(ReferenceProperty(valid_types=['ipv4-addr', 'ipv6-addr', 'domain-name'], spec_version='2.1'))),
        ('extensions', ExtensionsProperty(spec_version='2.1', enclosing_type=_type)),
        ('spec_version', StringProperty(fixed='2.1')),
        ('object_marking_refs', ListProperty(ReferenceProperty(valid_types='marking-definition', spec_version='2.1'))),
        ('granular_markings', ListProperty(GranularMarking)),
        ('defanged', BooleanProperty(default=lambda: False)),
    ])
    _id_contributing_properties = ["value"]


class EmailAddress(_Observable):
    """For more detailed information on this object's properties, see
    `the STIX 2.1 specification <https://docs.oasis-open.org/cti/stix/v2.1/cs01/stix-v2.1-cs01.html#_am7srelb9c14>`__.
    """

    _type = 'email-addr'
    _properties = OrderedDict([
        ('type', TypeProperty(_type, spec_version='2.1')),
        ('id', IDProperty(_type, spec_version='2.1')),
        ('value', StringProperty(required=True)),
        ('display_name', StringProperty()),
        ('belongs_to_ref', ReferenceProperty(valid_types='user-account', spec_version='2.1')),
        ('extensions', ExtensionsProperty(spec_version='2.1', enclosing_type=_type)),
        ('spec_version', StringProperty(fixed='2.1')),
        ('object_marking_refs', ListProperty(ReferenceProperty(valid_types='marking-definition', spec_version='2.1'))),
        ('granular_markings', ListProperty(GranularMarking)),
        ('defanged', BooleanProperty(default=lambda: False)),
    ])
    _id_contributing_properties = ["value"]


<<<<<<< HEAD
class EmailMIMEComponent(_STIXBase21):
    # TODO: Add link
=======
class EmailMIMEComponent(_STIXBase):
>>>>>>> bbf0f81d
    """For more detailed information on this object's properties, see
    `the STIX 2.1 specification <https://docs.oasis-open.org/cti/stix/v2.1/cs01/stix-v2.1-cs01.html#_kzv52qqc0xw1>`__.
    """

    _properties = OrderedDict([
        ('body', StringProperty()),
        ('body_raw_ref', ObjectReferenceProperty(valid_types=['artifact', 'file'])),
        ('content_type', StringProperty()),
        ('content_disposition', StringProperty()),
    ])

    def _check_object_constraints(self):
        super(EmailMIMEComponent, self)._check_object_constraints()
        self._check_at_least_one_property(['body', 'body_raw_ref'])


class EmailMessage(_Observable):
    """For more detailed information on this object's properties, see
    `the STIX 2.1 specification <https://docs.oasis-open.org/cti/stix/v2.1/cs01/stix-v2.1-cs01.html#_loz634bn09om>`__.
    """

    _type = 'email-message'
    _properties = OrderedDict([
        ('type', TypeProperty(_type, spec_version='2.1')),
        ('id', IDProperty(_type, spec_version='2.1')),
        ('is_multipart', BooleanProperty(required=True)),
        ('date', TimestampProperty()),
        ('content_type', StringProperty()),
        ('from_ref', ReferenceProperty(valid_types='email-addr', spec_version='2.1')),
        ('sender_ref', ReferenceProperty(valid_types='email-addr', spec_version='2.1')),
        ('to_refs', ListProperty(ReferenceProperty(valid_types='email-addr', spec_version='2.1'))),
        ('cc_refs', ListProperty(ReferenceProperty(valid_types='email-addr', spec_version='2.1'))),
        ('bcc_refs', ListProperty(ReferenceProperty(valid_types='email-addr', spec_version='2.1'))),
        ('message_id', StringProperty()),
        ('subject', StringProperty()),
        ('received_lines', ListProperty(StringProperty)),
        ('additional_header_fields', DictionaryProperty(spec_version='2.1')),
        ('body', StringProperty()),
        ('body_multipart', ListProperty(EmbeddedObjectProperty(type=EmailMIMEComponent))),
        ('raw_email_ref', ReferenceProperty(valid_types='artifact', spec_version='2.1')),
        ('extensions', ExtensionsProperty(spec_version='2.1', enclosing_type=_type)),
        ('spec_version', StringProperty(fixed='2.1')),
        ('object_marking_refs', ListProperty(ReferenceProperty(valid_types='marking-definition', spec_version='2.1'))),
        ('granular_markings', ListProperty(GranularMarking)),
        ('defanged', BooleanProperty(default=lambda: False)),
    ])
    _id_contributing_properties = ["from_ref", "subject", "body"]

    def _check_object_constraints(self):
        super(EmailMessage, self)._check_object_constraints()
        self._check_properties_dependency(['is_multipart'], ['body_multipart'])
        if self.get('is_multipart') is True and self.get('body'):
            # 'body' MAY only be used if is_multipart is false.
            raise DependentPropertiesError(self.__class__, [('is_multipart', 'body')])


class ArchiveExt(_Extension):
    """For more detailed information on this object's properties, see
    `the STIX 2.1 specification <https://docs.oasis-open.org/cti/stix/v2.1/cs01/stix-v2.1-cs01.html#_mm25z9wuw4tr>`__.
    """

    _type = 'archive-ext'
    _properties = OrderedDict([
        ('contains_refs', ListProperty(ObjectReferenceProperty(valid_types=['file', 'directory']), required=True)),
        ('comment', StringProperty()),
    ])


<<<<<<< HEAD
class AlternateDataStream(_STIXBase21):
    # TODO: Add link
=======
class AlternateDataStream(_STIXBase):
>>>>>>> bbf0f81d
    """For more detailed information on this object's properties, see
    `the STIX 2.1 specification <https://docs.oasis-open.org/cti/stix/v2.1/cs01/stix-v2.1-cs01.html#_nbqgazg6fsma>`__.
    """

    _properties = OrderedDict([
        ('name', StringProperty(required=True)),
        ('hashes', HashesProperty(spec_version='2.1')),
        ('size', IntegerProperty()),
    ])


class NTFSExt(_Extension):
    """For more detailed information on this object's properties, see
    `the STIX 2.1 specification <https://docs.oasis-open.org/cti/stix/v2.1/cs01/stix-v2.1-cs01.html#_tb77nk1g3y6f>`__.
    """

    _type = 'ntfs-ext'
    _properties = OrderedDict([
        ('sid', StringProperty()),
        ('alternate_data_streams', ListProperty(EmbeddedObjectProperty(type=AlternateDataStream))),
    ])


class PDFExt(_Extension):
    """For more detailed information on this object's properties, see
    `the STIX 2.1 specification <https://docs.oasis-open.org/cti/stix/v2.1/cs01/stix-v2.1-cs01.html#_30hzxqrmkg8w>`__.
    """

    _type = 'pdf-ext'
    _properties = OrderedDict([
        ('version', StringProperty()),
        ('is_optimized', BooleanProperty()),
        ('document_info_dict', DictionaryProperty(spec_version='2.1')),
        ('pdfid0', StringProperty()),
        ('pdfid1', StringProperty()),
    ])


class RasterImageExt(_Extension):
    """For more detailed information on this object's properties, see
    `the STIX 2.1 specification <https://docs.oasis-open.org/cti/stix/v2.1/cs01/stix-v2.1-cs01.html#_20mnz0u5ppxr>`__.
    """

    _type = 'raster-image-ext'
    _properties = OrderedDict([
        ('image_height', IntegerProperty()),
        ('image_width', IntegerProperty()),
        ('bits_per_pixel', IntegerProperty()),
        ('exif_tags', DictionaryProperty(spec_version='2.1')),
    ])


<<<<<<< HEAD
class WindowsPEOptionalHeaderType(_STIXBase21):
    # TODO: Add link
=======
class WindowsPEOptionalHeaderType(_STIXBase):
>>>>>>> bbf0f81d
    """For more detailed information on this object's properties, see
    `the STIX 2.1 specification <https://docs.oasis-open.org/cti/stix/v2.1/cs01/stix-v2.1-cs01.html#_wyp5qdc2wugy>`__.
    """

    _properties = OrderedDict([
        ('magic_hex', HexProperty()),
        ('major_linker_version', IntegerProperty()),
        ('minor_linker_version', IntegerProperty()),
        ('size_of_code', IntegerProperty(min=0)),
        ('size_of_initialized_data', IntegerProperty(min=0)),
        ('size_of_uninitialized_data', IntegerProperty(min=0)),
        ('address_of_entry_point', IntegerProperty()),
        ('base_of_code', IntegerProperty()),
        ('base_of_data', IntegerProperty()),
        ('image_base', IntegerProperty()),
        ('section_alignment', IntegerProperty()),
        ('file_alignment', IntegerProperty()),
        ('major_os_version', IntegerProperty()),
        ('minor_os_version', IntegerProperty()),
        ('major_image_version', IntegerProperty()),
        ('minor_image_version', IntegerProperty()),
        ('major_subsystem_version', IntegerProperty()),
        ('minor_subsystem_version', IntegerProperty()),
        ('win32_version_value_hex', HexProperty()),
        ('size_of_image', IntegerProperty(min=0)),
        ('size_of_headers', IntegerProperty(min=0)),
        ('checksum_hex', HexProperty()),
        ('subsystem_hex', HexProperty()),
        ('dll_characteristics_hex', HexProperty()),
        ('size_of_stack_reserve', IntegerProperty(min=0)),
        ('size_of_stack_commit', IntegerProperty(min=0)),
        ('size_of_heap_reserve', IntegerProperty()),
        ('size_of_heap_commit', IntegerProperty()),
        ('loader_flags_hex', HexProperty()),
        ('number_of_rva_and_sizes', IntegerProperty()),
        ('hashes', HashesProperty(spec_version='2.1')),
    ])

    def _check_object_constraints(self):
        super(WindowsPEOptionalHeaderType, self)._check_object_constraints()
        self._check_at_least_one_property()


<<<<<<< HEAD
class WindowsPESection(_STIXBase21):
    # TODO: Add link
=======
class WindowsPESection(_STIXBase):
>>>>>>> bbf0f81d
    """For more detailed information on this object's properties, see
    `the STIX 2.1 specification <https://docs.oasis-open.org/cti/stix/v2.1/cs01/stix-v2.1-cs01.html#_wiqw87xsov3t>`__.
    """

    _properties = OrderedDict([
        ('name', StringProperty(required=True)),
        ('size', IntegerProperty(min=0)),
        ('entropy', FloatProperty()),
        ('hashes', HashesProperty(spec_version='2.1')),
    ])


class WindowsPEBinaryExt(_Extension):
    """For more detailed information on this object's properties, see
    `the STIX 2.1 specification <https://docs.oasis-open.org/cti/stix/v2.1/cs01/stix-v2.1-cs01.html#_5f9bgdmj91h5>`__.
    """

    _type = 'windows-pebinary-ext'
    _properties = OrderedDict([
        ('pe_type', StringProperty(required=True)),  # open_vocab
        ('imphash', StringProperty()),
        ('machine_hex', HexProperty()),
        ('number_of_sections', IntegerProperty(min=0)),
        ('time_date_stamp', TimestampProperty(precision='second')),
        ('pointer_to_symbol_table_hex', HexProperty()),
        ('number_of_symbols', IntegerProperty(min=0)),
        ('size_of_optional_header', IntegerProperty(min=0)),
        ('characteristics_hex', HexProperty()),
        ('file_header_hashes', HashesProperty(spec_version='2.1')),
        ('optional_header', EmbeddedObjectProperty(type=WindowsPEOptionalHeaderType)),
        ('sections', ListProperty(EmbeddedObjectProperty(type=WindowsPESection))),
    ])


class File(_Observable):
    """For more detailed information on this object's properties, see
    `the STIX 2.1 specification <https://docs.oasis-open.org/cti/stix/v2.1/cs01/stix-v2.1-cs01.html#_vq03pryd7u32>`__.
    """

    _type = 'file'
    _properties = OrderedDict([
        ('type', TypeProperty(_type, spec_version='2.1')),
        ('id', IDProperty(_type, spec_version='2.1')),
        ('hashes', HashesProperty(spec_version='2.1')),
        ('size', IntegerProperty(min=0)),
        ('name', StringProperty()),
        ('name_enc', StringProperty()),
        ('magic_number_hex', HexProperty()),
        ('mime_type', StringProperty()),
        # these are not the created/modified timestamps of the object itself
        ('ctime', TimestampProperty()),
        ('mtime', TimestampProperty()),
        ('atime', TimestampProperty()),
        ('parent_directory_ref', ReferenceProperty(valid_types='directory', spec_version='2.1')),
        ('contains_refs', ListProperty(ReferenceProperty(valid_types=["SCO"], spec_version='2.1'))),
        ('content_ref', ReferenceProperty(valid_types='artifact', spec_version='2.1')),
        ('extensions', ExtensionsProperty(spec_version='2.1', enclosing_type=_type)),
        ('spec_version', StringProperty(fixed='2.1')),
        ('object_marking_refs', ListProperty(ReferenceProperty(valid_types='marking-definition', spec_version='2.1'))),
        ('granular_markings', ListProperty(GranularMarking)),
        ('defanged', BooleanProperty(default=lambda: False)),
    ])
    _id_contributing_properties = ["hashes", "name", "parent_directory_ref", "extensions"]

    def _check_object_constraints(self):
        super(File, self)._check_object_constraints()
        self._check_at_least_one_property(['hashes', 'name'])


class IPv4Address(_Observable):
    """For more detailed information on this object's properties, see
    `the STIX 2.1 specification <https://docs.oasis-open.org/cti/stix/v2.1/cs01/stix-v2.1-cs01.html#_ta83c412bfsc>`__.
    """

    _type = 'ipv4-addr'
    _properties = OrderedDict([
        ('type', TypeProperty(_type, spec_version='2.1')),
        ('id', IDProperty(_type, spec_version='2.1')),
        ('value', StringProperty(required=True)),
        ('resolves_to_refs', ListProperty(ReferenceProperty(valid_types='mac-addr', spec_version='2.1'))),
        ('belongs_to_refs', ListProperty(ReferenceProperty(valid_types='autonomous-system', spec_version='2.1'))),
        ('extensions', ExtensionsProperty(spec_version='2.1', enclosing_type=_type)),
        ('spec_version', StringProperty(fixed='2.1')),
        ('object_marking_refs', ListProperty(ReferenceProperty(valid_types='marking-definition', spec_version='2.1'))),
        ('granular_markings', ListProperty(GranularMarking)),
        ('defanged', BooleanProperty(default=lambda: False)),
    ])
    _id_contributing_properties = ["value"]


class IPv6Address(_Observable):
    """For more detailed information on this object's properties, see
    `the STIX 2.1 specification <https://docs.oasis-open.org/cti/stix/v2.1/cs01/stix-v2.1-cs01.html#_f76hsv2pvwwq>`__.
    """

    _type = 'ipv6-addr'
    _properties = OrderedDict([
        ('type', TypeProperty(_type, spec_version='2.1')),
        ('id', IDProperty(_type, spec_version='2.1')),
        ('value', StringProperty(required=True)),
        ('resolves_to_refs', ListProperty(ReferenceProperty(valid_types='mac-addr', spec_version='2.1'))),
        ('belongs_to_refs', ListProperty(ReferenceProperty(valid_types='autonomous-system', spec_version='2.1'))),
        ('extensions', ExtensionsProperty(spec_version='2.1', enclosing_type=_type)),
        ('spec_version', StringProperty(fixed='2.1')),
        ('object_marking_refs', ListProperty(ReferenceProperty(valid_types='marking-definition', spec_version='2.1'))),
        ('granular_markings', ListProperty(GranularMarking)),
        ('defanged', BooleanProperty(default=lambda: False)),
    ])
    _id_contributing_properties = ["value"]


class MACAddress(_Observable):
    """For more detailed information on this object's properties, see
    `the STIX 2.1 specification <https://docs.oasis-open.org/cti/stix/v2.1/cs01/stix-v2.1-cs01.html#_6lhrrdef8852>`__.
    """

    _type = 'mac-addr'
    _properties = OrderedDict([
        ('type', TypeProperty(_type, spec_version='2.1')),
        ('id', IDProperty(_type, spec_version='2.1')),
        ('value', StringProperty(required=True)),
        ('extensions', ExtensionsProperty(spec_version='2.1', enclosing_type=_type)),
        ('spec_version', StringProperty(fixed='2.1')),
        ('object_marking_refs', ListProperty(ReferenceProperty(valid_types='marking-definition', spec_version='2.1'))),
        ('granular_markings', ListProperty(GranularMarking)),
        ('defanged', BooleanProperty(default=lambda: False)),
    ])
    _id_contributing_properties = ["value"]


class Mutex(_Observable):
    """For more detailed information on this object's properties, see
    `the STIX 2.1 specification <https://docs.oasis-open.org/cti/stix/v2.1/cs01/stix-v2.1-cs01.html#_u65ia5eoc7cv>`__.
    """

    _type = 'mutex'
    _properties = OrderedDict([
        ('type', TypeProperty(_type, spec_version='2.1')),
        ('id', IDProperty(_type, spec_version='2.1')),
        ('name', StringProperty(required=True)),
        ('extensions', ExtensionsProperty(spec_version='2.1', enclosing_type=_type)),
        ('spec_version', StringProperty(fixed='2.1')),
        ('object_marking_refs', ListProperty(ReferenceProperty(valid_types='marking-definition', spec_version='2.1'))),
        ('granular_markings', ListProperty(GranularMarking)),
        ('defanged', BooleanProperty(default=lambda: False)),
    ])
    _id_contributing_properties = ["name"]


class HTTPRequestExt(_Extension):
    """For more detailed information on this object's properties, see
    `the STIX 2.1 specification <https://docs.oasis-open.org/cti/stix/v2.1/cs01/stix-v2.1-cs01.html#_60k6dn28qicj>`__.
    """

    _type = 'http-request-ext'
    _properties = OrderedDict([
        ('request_method', StringProperty(required=True)),
        ('request_value', StringProperty(required=True)),
        ('request_version', StringProperty()),
        ('request_header', DictionaryProperty(spec_version='2.1')),
        ('message_body_length', IntegerProperty()),
        ('message_body_data_ref', ObjectReferenceProperty(valid_types='artifact')),
    ])


class ICMPExt(_Extension):
    # TODO: Add link
    """For more detailed information on this object's properties, see
    `the STIX 2.1 specification <https://docs.oasis-open.org/cti/stix/v2.1/cs01/stix-v2.1-cs01.html#_3g6wds21zwzl>`__.
    """

    _type = 'icmp-ext'
    _properties = OrderedDict([
        ('icmp_type_hex', HexProperty(required=True)),
        ('icmp_code_hex', HexProperty(required=True)),
    ])


class SocketExt(_Extension):
    """For more detailed information on this object's properties, see
    `the STIX 2.1 specification <https://docs.oasis-open.org/cti/stix/v2.1/cs01/stix-v2.1-cs01.html#_f54f1hripxsg>`__.
    """

    _type = 'socket-ext'
    _properties = OrderedDict([
        (
            'address_family', EnumProperty(
                allowed=[
                    "AF_UNSPEC",
                    "AF_INET",
                    "AF_IPX",
                    "AF_APPLETALK",
                    "AF_NETBIOS",
                    "AF_INET6",
                    "AF_IRDA",
                    "AF_BTH",
                ], required=True,
            ),
        ),
        ('is_blocking', BooleanProperty()),
        ('is_listening', BooleanProperty()),
        (
            'protocol_family', EnumProperty(allowed=[
                "PF_INET",
                "PF_IPX",
                "PF_APPLETALK",
                "PF_INET6",
                "PF_AX25",
                "PF_NETROM",
            ]),
        ),
        ('options', DictionaryProperty(spec_version='2.1')),
        (
            'socket_type', EnumProperty(allowed=[
                "SOCK_STREAM",
                "SOCK_DGRAM",
                "SOCK_RAW",
                "SOCK_RDM",
                "SOCK_SEQPACKET",
            ]),
        ),
        ('socket_descriptor', IntegerProperty(min=0)),
        ('socket_handle', IntegerProperty()),
    ])

    def _check_object_constraints(self):
        super(SocketExt, self)._check_object_constraints()

        options = self.get('options')

        if options is not None:
            acceptable_prefixes = ["SO_", "ICMP_", "ICMP6_", "IP_", "IPV6_", "MCAST_", "TCP_", "IRLMP_"]
            for key, val in options.items():
                if key[:key.find('_') + 1] not in acceptable_prefixes:
                    raise ValueError("Incorrect options key")
                if not isinstance(val, int):
                    raise ValueError("Options value must be an integer")


class TCPExt(_Extension):
    """For more detailed information on this object's properties, see
    `the STIX 2.1 specification <https://docs.oasis-open.org/cti/stix/v2.1/cs01/stix-v2.1-cs01.html#_2z78x4m8ewcw>`__.
    """

    _type = 'tcp-ext'
    _properties = OrderedDict([
        ('src_flags_hex', HexProperty()),
        ('dst_flags_hex', HexProperty()),
    ])


class NetworkTraffic(_Observable):
    """For more detailed information on this object's properties, see
    `the STIX 2.1 specification <https://docs.oasis-open.org/cti/stix/v2.1/cs01/stix-v2.1-cs01.html#_e5nyr5squmsd>`__.
    """

    _type = 'network-traffic'
    _properties = OrderedDict([
        ('type', TypeProperty(_type, spec_version='2.1')),
        ('id', IDProperty(_type, spec_version='2.1')),
        ('start', TimestampProperty()),
        ('end', TimestampProperty()),
        ('is_active', BooleanProperty()),
        ('src_ref', ReferenceProperty(valid_types=['ipv4-addr', 'ipv6-addr', 'mac-addr', 'domain-name'], spec_version='2.1')),
        ('dst_ref', ReferenceProperty(valid_types=['ipv4-addr', 'ipv6-addr', 'mac-addr', 'domain-name'], spec_version='2.1')),
        ('src_port', IntegerProperty(min=0, max=65535)),
        ('dst_port', IntegerProperty(min=0, max=65535)),
        ('protocols', ListProperty(StringProperty, required=True)),
        ('src_byte_count', IntegerProperty(min=0)),
        ('dst_byte_count', IntegerProperty(min=0)),
        ('src_packets', IntegerProperty(min=0)),
        ('dst_packets', IntegerProperty(min=0)),
        ('ipfix', DictionaryProperty(spec_version='2.1')),
        ('src_payload_ref', ReferenceProperty(valid_types='artifact', spec_version='2.1')),
        ('dst_payload_ref', ReferenceProperty(valid_types='artifact', spec_version='2.1')),
        ('encapsulates_refs', ListProperty(ReferenceProperty(valid_types='network-traffic', spec_version='2.1'))),
        ('encapsulated_by_ref', ReferenceProperty(valid_types='network-traffic', spec_version='2.1')),
        ('extensions', ExtensionsProperty(spec_version='2.1', enclosing_type=_type)),
        ('spec_version', StringProperty(fixed='2.1')),
        ('object_marking_refs', ListProperty(ReferenceProperty(valid_types='marking-definition', spec_version='2.1'))),
        ('granular_markings', ListProperty(GranularMarking)),
        ('defanged', BooleanProperty(default=lambda: False)),
    ])
    _id_contributing_properties = ["start", "src_ref", "dst_ref", "src_port", "dst_port", "protocols"]

    def _check_object_constraints(self):
        super(NetworkTraffic, self)._check_object_constraints()
        self._check_at_least_one_property(['src_ref', 'dst_ref'])

        start = self.get('start')
        end = self.get('end')
        is_active = self.get('is_active')

        if end and is_active is not False:
            msg = "{0.id} 'is_active' must be False if 'end' is present"
            raise ValueError(msg.format(self))

        if end and is_active is True:
            msg = "{0.id} if 'is_active' is True, 'end' must not be included"
            raise ValueError(msg.format(self))

        if start and end and end <= start:
            msg = "{0.id} 'end' must be greater than 'start'"
            raise ValueError(msg.format(self))


class WindowsProcessExt(_Extension):
    """For more detailed information on this object's properties, see
    `the STIX 2.1 specification <https://docs.oasis-open.org/cti/stix/v2.1/cs01/stix-v2.1-cs01.html#_4wfs4ve800kf>`__.
    """

    _type = 'windows-process-ext'
    _properties = OrderedDict([
        ('aslr_enabled', BooleanProperty()),
        ('dep_enabled', BooleanProperty()),
        ('priority', StringProperty()),
        ('owner_sid', StringProperty()),
        ('window_title', StringProperty()),
        ('startup_info', DictionaryProperty(spec_version='2.1')),
        (
            'integrity_level', EnumProperty(allowed=[
                "low",
                "medium",
                "high",
                "system",
            ]),
        ),
    ])


class WindowsServiceExt(_Extension):
    """For more detailed information on this object's properties, see
    `the STIX 2.1 specification <https://docs.oasis-open.org/cti/stix/v2.1/cs01/stix-v2.1-cs01.html#_s2rmoe7djlt>`__.
    """

    _type = 'windows-service-ext'
    _properties = OrderedDict([
        ('service_name', StringProperty()),
        ('descriptions', ListProperty(StringProperty)),
        ('display_name', StringProperty()),
        ('group_name', StringProperty()),
        (
            'start_type', EnumProperty(allowed=[
                "SERVICE_AUTO_START",
                "SERVICE_BOOT_START",
                "SERVICE_DEMAND_START",
                "SERVICE_DISABLED",
                "SERVICE_SYSTEM_ALERT",
            ]),
        ),
        ('service_dll_refs', ListProperty(ObjectReferenceProperty(valid_types='file'))),
        (
            'service_type', EnumProperty(allowed=[
                "SERVICE_KERNEL_DRIVER",
                "SERVICE_FILE_SYSTEM_DRIVER",
                "SERVICE_WIN32_OWN_PROCESS",
                "SERVICE_WIN32_SHARE_PROCESS",
            ]),
        ),
        (
            'service_status', EnumProperty(allowed=[
                "SERVICE_CONTINUE_PENDING",
                "SERVICE_PAUSE_PENDING",
                "SERVICE_PAUSED",
                "SERVICE_RUNNING",
                "SERVICE_START_PENDING",
                "SERVICE_STOP_PENDING",
                "SERVICE_STOPPED",
            ]),
        ),
    ])


class Process(_Observable):
    """For more detailed information on this object's properties, see
    `the STIX 2.1 specification <https://docs.oasis-open.org/cti/stix/v2.1/cs01/stix-v2.1-cs01.html#_ur7snm473t1d>`__.
    """

    _type = 'process'
    _properties = OrderedDict([
        ('type', TypeProperty(_type, spec_version='2.1')),
        ('id', IDProperty(_type, spec_version='2.1')),
        ('is_hidden', BooleanProperty()),
        ('pid', IntegerProperty()),
        # this is not the created timestamps of the object itself
        ('created_time', TimestampProperty()),
        ('cwd', StringProperty()),
        ('command_line', StringProperty()),
        ('environment_variables', DictionaryProperty(spec_version='2.1')),
        ('opened_connection_refs', ListProperty(ReferenceProperty(valid_types='network-traffic', spec_version='2.1'))),
        ('creator_user_ref', ReferenceProperty(valid_types='user-account', spec_version='2.1')),
        ('image_ref', ReferenceProperty(valid_types='file', spec_version='2.1')),
        ('parent_ref', ReferenceProperty(valid_types='process', spec_version='2.1')),
        ('child_refs', ListProperty(ReferenceProperty(valid_types='process', spec_version='2.1'))),
        ('extensions', ExtensionsProperty(spec_version='2.1', enclosing_type=_type)),
        ('spec_version', StringProperty(fixed='2.1')),
        ('object_marking_refs', ListProperty(ReferenceProperty(valid_types='marking-definition', spec_version='2.1'))),
        ('granular_markings', ListProperty(GranularMarking)),
        ('defanged', BooleanProperty(default=lambda: False)),
    ])
    _id_contributing_properties = []

    def _check_object_constraints(self):
        # no need to check windows-service-ext, since it has a required property
        super(Process, self)._check_object_constraints()
        try:
            self._check_at_least_one_property()
            if 'windows-process-ext' in self.get('extensions', {}):
                self.extensions['windows-process-ext']._check_at_least_one_property()
        except AtLeastOnePropertyError as enclosing_exc:
            if 'extensions' not in self:
                raise enclosing_exc
            else:
                if 'windows-process-ext' in self.get('extensions', {}):
                    self.extensions['windows-process-ext']._check_at_least_one_property()


class Software(_Observable):
    """For more detailed information on this object's properties, see
    `the STIX 2.1 specification <https://docs.oasis-open.org/cti/stix/v2.1/cs01/stix-v2.1-cs01.html#_jru33yeokrmh>`__.
    """

    _type = 'software'
    _properties = OrderedDict([
        ('type', TypeProperty(_type, spec_version='2.1')),
        ('id', IDProperty(_type, spec_version='2.1')),
        ('name', StringProperty(required=True)),
        ('cpe', StringProperty()),
        ('swid', StringProperty()),
        ('languages', ListProperty(StringProperty)),
        ('vendor', StringProperty()),
        ('version', StringProperty()),
        ('extensions', ExtensionsProperty(spec_version='2.1', enclosing_type=_type)),
        ('spec_version', StringProperty(fixed='2.1')),
        ('object_marking_refs', ListProperty(ReferenceProperty(valid_types='marking-definition', spec_version='2.1'))),
        ('granular_markings', ListProperty(GranularMarking)),
        ('defanged', BooleanProperty(default=lambda: False)),
    ])
    _id_contributing_properties = ["name", "cpe", "swid", "vendor", "version"]


class URL(_Observable):
    """For more detailed information on this object's properties, see
    `the STIX 2.1 specification <https://docs.oasis-open.org/cti/stix/v2.1/cs01/stix-v2.1-cs01.html#_6bsklda6vc0c>`__.
    """

    _type = 'url'
    _properties = OrderedDict([
        ('type', TypeProperty(_type, spec_version='2.1')),
        ('id', IDProperty(_type, spec_version='2.1')),
        ('value', StringProperty(required=True)),
        ('extensions', ExtensionsProperty(spec_version='2.1', enclosing_type=_type)),
        ('spec_version', StringProperty(fixed='2.1')),
        ('object_marking_refs', ListProperty(ReferenceProperty(valid_types='marking-definition', spec_version='2.1'))),
        ('granular_markings', ListProperty(GranularMarking)),
        ('defanged', BooleanProperty(default=lambda: False)),
    ])
    _id_contributing_properties = ["value"]


class UNIXAccountExt(_Extension):
    """For more detailed information on this object's properties, see
    `the STIX 2.1 specification <https://docs.oasis-open.org/cti/stix/v2.1/cs01/stix-v2.1-cs01.html#_z25gmwyz67kl>`__.
    """

    _type = 'unix-account-ext'
    _properties = OrderedDict([
        ('gid', IntegerProperty()),
        ('groups', ListProperty(StringProperty)),
        ('home_dir', StringProperty()),
        ('shell', StringProperty()),
    ])


class UserAccount(_Observable):
    """For more detailed information on this object's properties, see
    `the STIX 2.1 specification <https://docs.oasis-open.org/cti/stix/v2.1/cs01/stix-v2.1-cs01.html#_hah33g4ntxnx>`__.
    """

    _type = 'user-account'
    _properties = OrderedDict([
        ('type', TypeProperty(_type, spec_version='2.1')),
        ('id', IDProperty(_type, spec_version='2.1')),
        ('user_id', StringProperty()),
        ('credential', StringProperty()),
        ('account_login', StringProperty()),
        ('account_type', StringProperty()),   # open vocab
        ('display_name', StringProperty()),
        ('is_service_account', BooleanProperty()),
        ('is_privileged', BooleanProperty()),
        ('can_escalate_privs', BooleanProperty()),
        ('is_disabled', BooleanProperty()),
        ('account_created', TimestampProperty()),
        ('account_expires', TimestampProperty()),
        ('credential_last_changed', TimestampProperty()),
        ('account_first_login', TimestampProperty()),
        ('account_last_login', TimestampProperty()),
        ('extensions', ExtensionsProperty(spec_version='2.1', enclosing_type=_type)),
        ('spec_version', StringProperty(fixed='2.1')),
        ('object_marking_refs', ListProperty(ReferenceProperty(valid_types='marking-definition', spec_version='2.1'))),
        ('granular_markings', ListProperty(GranularMarking)),
        ('defanged', BooleanProperty(default=lambda: False)),
    ])
    _id_contributing_properties = ["account_type", "user_id", "account_login"]


<<<<<<< HEAD
class WindowsRegistryValueType(_STIXBase21):
    # TODO: Add link
=======
class WindowsRegistryValueType(_STIXBase):
>>>>>>> bbf0f81d
    """For more detailed information on this object's properties, see
    `the STIX 2.1 specification <https://docs.oasis-open.org/cti/stix/v2.1/cs01/stix-v2.1-cs01.html#_6jiqabgqp2hp>`__.
    """

    _type = 'windows-registry-value-type'
    _properties = OrderedDict([
        ('name', StringProperty()),
        ('data', StringProperty()),
        (
            'data_type', EnumProperty(allowed=[
                "REG_NONE",
                "REG_SZ",
                "REG_EXPAND_SZ",
                "REG_BINARY",
                "REG_DWORD",
                "REG_DWORD_BIG_ENDIAN",
                "REG_LINK",
                "REG_MULTI_SZ",
                "REG_RESOURCE_LIST",
                "REG_FULL_RESOURCE_DESCRIPTION",
                "REG_RESOURCE_REQUIREMENTS_LIST",
                "REG_QWORD",
                "REG_INVALID_TYPE",
            ]),
        ),
    ])


class WindowsRegistryKey(_Observable):
    """For more detailed information on this object's properties, see
    `the STIX 2.1 specification <https://docs.oasis-open.org/cti/stix/v2.1/cs01/stix-v2.1-cs01.html#_bdim4of4dl37>`__.
    """

    _type = 'windows-registry-key'
    _properties = OrderedDict([
        ('type', TypeProperty(_type, spec_version='2.1')),
        ('id', IDProperty(_type, spec_version='2.1')),
        ('key', StringProperty()),
        ('values', ListProperty(EmbeddedObjectProperty(type=WindowsRegistryValueType))),
        # this is not the modified timestamps of the object itself
        ('modified_time', TimestampProperty()),
        ('creator_user_ref', ReferenceProperty(valid_types='user-account', spec_version='2.1')),
        ('number_of_subkeys', IntegerProperty()),
        ('extensions', ExtensionsProperty(spec_version='2.1', enclosing_type=_type)),
        ('spec_version', StringProperty(fixed='2.1')),
        ('object_marking_refs', ListProperty(ReferenceProperty(valid_types='marking-definition', spec_version='2.1'))),
        ('granular_markings', ListProperty(GranularMarking)),
        ('defanged', BooleanProperty(default=lambda: False)),
    ])
    _id_contributing_properties = ["key", "values"]


<<<<<<< HEAD
class X509V3ExtenstionsType(_STIXBase21):
    # TODO: Add link
=======
class X509V3ExtenstionsType(_STIXBase):
>>>>>>> bbf0f81d
    """For more detailed information on this object's properties, see
    `the STIX 2.1 specification <https://docs.oasis-open.org/cti/stix/v2.1/cs01/stix-v2.1-cs01.html#_c1kt4dheb6vz>`__.
    """

    _type = 'x509-v3-extensions-type'
    _properties = OrderedDict([
        ('basic_constraints', StringProperty()),
        ('name_constraints', StringProperty()),
        ('policy_constraints', StringProperty()),
        ('key_usage', StringProperty()),
        ('extended_key_usage', StringProperty()),
        ('subject_key_identifier', StringProperty()),
        ('authority_key_identifier', StringProperty()),
        ('subject_alternative_name', StringProperty()),
        ('issuer_alternative_name', StringProperty()),
        ('subject_directory_attributes', StringProperty()),
        ('crl_distribution_points', StringProperty()),
        ('inhibit_any_policy', StringProperty()),
        ('private_key_usage_period_not_before', TimestampProperty()),
        ('private_key_usage_period_not_after', TimestampProperty()),
        ('certificate_policies', StringProperty()),
        ('policy_mappings', StringProperty()),
    ])


class X509Certificate(_Observable):
    """For more detailed information on this object's properties, see
    `the STIX 2.1 specification <https://docs.oasis-open.org/cti/stix/v2.1/cs01/stix-v2.1-cs01.html#_g3kniyun8ykv>`__.
    """

    _type = 'x509-certificate'
    _properties = OrderedDict([
        ('type', TypeProperty(_type, spec_version='2.1')),
        ('id', IDProperty(_type, spec_version='2.1')),
        ('is_self_signed', BooleanProperty()),
        ('hashes', HashesProperty(spec_version='2.1')),
        ('version', StringProperty()),
        ('serial_number', StringProperty()),
        ('signature_algorithm', StringProperty()),
        ('issuer', StringProperty()),
        ('validity_not_before', TimestampProperty()),
        ('validity_not_after', TimestampProperty()),
        ('subject', StringProperty()),
        ('subject_public_key_algorithm', StringProperty()),
        ('subject_public_key_modulus', StringProperty()),
        ('subject_public_key_exponent', IntegerProperty()),
        ('x509_v3_extensions', EmbeddedObjectProperty(type=X509V3ExtenstionsType)),
        ('extensions', ExtensionsProperty(spec_version='2.1', enclosing_type=_type)),
        ('spec_version', StringProperty(fixed='2.1')),
        ('object_marking_refs', ListProperty(ReferenceProperty(valid_types='marking-definition', spec_version='2.1'))),
        ('granular_markings', ListProperty(GranularMarking)),
        ('defanged', BooleanProperty(default=lambda: False)),
    ])
    _id_contributing_properties = ["hashes", "serial_number"]

    def _check_object_constraints(self):
        super(X509Certificate, self)._check_object_constraints()

        att_list = [
                'is_self_signed', 'hashes', 'version', 'serial_number',
                'signature_algorithm', 'issuer', 'validity_not_before',
                'validity_not_after', 'subject', 'subject_public_key_algorithm',
                'subject_public_key_modulus', 'subject_public_key_exponent',
                'x509_v3_extensions',
        ]
        self._check_at_least_one_property(att_list)


def CustomObservable(type='x-custom-observable', properties=None, id_contrib_props=None):
    """Custom STIX Cyber Observable Object type decorator.

    Example:
        >>> from stix2.v21 import CustomObservable
        >>> from stix2.properties import IntegerProperty, StringProperty
        >>> @CustomObservable('x-custom-observable', [
        ...     ('property1', StringProperty(required=True)),
        ...     ('property2', IntegerProperty()),
        ... ])
        ... class MyNewObservableType():
        ...     pass

    """
    def wrapper(cls):
        _properties = list(itertools.chain.from_iterable([
            [('type', TypeProperty(type, spec_version='2.1'))],
            [('id', IDProperty(type, spec_version='2.1'))],
            properties,
            [('extensions', ExtensionsProperty(spec_version='2.1', enclosing_type=type))],
        ]))
        return _custom_observable_builder(cls, type, _properties, '2.1', _Observable, id_contrib_props)
    return wrapper


def CustomExtension(observable=None, type='x-custom-observable-ext', properties=None):
    """Decorator for custom extensions to STIX Cyber Observables.
    """
    def wrapper(cls):
        return _custom_extension_builder(cls, observable, type, properties, '2.1', _Extension)
    return wrapper<|MERGE_RESOLUTION|>--- conflicted
+++ resolved
@@ -137,12 +137,7 @@
     _id_contributing_properties = ["value"]
 
 
-<<<<<<< HEAD
 class EmailMIMEComponent(_STIXBase21):
-    # TODO: Add link
-=======
-class EmailMIMEComponent(_STIXBase):
->>>>>>> bbf0f81d
     """For more detailed information on this object's properties, see
     `the STIX 2.1 specification <https://docs.oasis-open.org/cti/stix/v2.1/cs01/stix-v2.1-cs01.html#_kzv52qqc0xw1>`__.
     """
@@ -211,12 +206,7 @@
     ])
 
 
-<<<<<<< HEAD
 class AlternateDataStream(_STIXBase21):
-    # TODO: Add link
-=======
-class AlternateDataStream(_STIXBase):
->>>>>>> bbf0f81d
     """For more detailed information on this object's properties, see
     `the STIX 2.1 specification <https://docs.oasis-open.org/cti/stix/v2.1/cs01/stix-v2.1-cs01.html#_nbqgazg6fsma>`__.
     """
@@ -269,12 +259,7 @@
     ])
 
 
-<<<<<<< HEAD
 class WindowsPEOptionalHeaderType(_STIXBase21):
-    # TODO: Add link
-=======
-class WindowsPEOptionalHeaderType(_STIXBase):
->>>>>>> bbf0f81d
     """For more detailed information on this object's properties, see
     `the STIX 2.1 specification <https://docs.oasis-open.org/cti/stix/v2.1/cs01/stix-v2.1-cs01.html#_wyp5qdc2wugy>`__.
     """
@@ -318,12 +303,7 @@
         self._check_at_least_one_property()
 
 
-<<<<<<< HEAD
 class WindowsPESection(_STIXBase21):
-    # TODO: Add link
-=======
-class WindowsPESection(_STIXBase):
->>>>>>> bbf0f81d
     """For more detailed information on this object's properties, see
     `the STIX 2.1 specification <https://docs.oasis-open.org/cti/stix/v2.1/cs01/stix-v2.1-cs01.html#_wiqw87xsov3t>`__.
     """
@@ -830,12 +810,7 @@
     _id_contributing_properties = ["account_type", "user_id", "account_login"]
 
 
-<<<<<<< HEAD
 class WindowsRegistryValueType(_STIXBase21):
-    # TODO: Add link
-=======
-class WindowsRegistryValueType(_STIXBase):
->>>>>>> bbf0f81d
     """For more detailed information on this object's properties, see
     `the STIX 2.1 specification <https://docs.oasis-open.org/cti/stix/v2.1/cs01/stix-v2.1-cs01.html#_6jiqabgqp2hp>`__.
     """
@@ -888,12 +863,7 @@
     _id_contributing_properties = ["key", "values"]
 
 
-<<<<<<< HEAD
 class X509V3ExtenstionsType(_STIXBase21):
-    # TODO: Add link
-=======
-class X509V3ExtenstionsType(_STIXBase):
->>>>>>> bbf0f81d
     """For more detailed information on this object's properties, see
     `the STIX 2.1 specification <https://docs.oasis-open.org/cti/stix/v2.1/cs01/stix-v2.1-cs01.html#_c1kt4dheb6vz>`__.
     """
