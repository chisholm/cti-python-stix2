--- conflicted
+++ resolved
@@ -265,15 +265,9 @@
  ],
  "metadata": {
   "kernelspec": {
-<<<<<<< HEAD
-   "display_name": "cti-python-stix2",
-   "language": "python",
-   "name": "cti-python-stix2"
-=======
    "display_name": "Python 2",
    "language": "python",
    "name": "python2"
->>>>>>> c0669d7a
   },
   "language_info": {
    "codemirror_mode": {
